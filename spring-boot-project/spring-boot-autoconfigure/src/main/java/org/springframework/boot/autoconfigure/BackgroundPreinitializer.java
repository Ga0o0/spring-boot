/*
<<<<<<< HEAD
 * Copyright 2012-2023 the original author or authors.
=======
 * Copyright 2012-2024 the original author or authors.
>>>>>>> 45c32854
 *
 * Licensed under the Apache License, Version 2.0 (the "License");
 * you may not use this file except in compliance with the License.
 * You may obtain a copy of the License at
 *
 *      https://www.apache.org/licenses/LICENSE-2.0
 *
 * Unless required by applicable law or agreed to in writing, software
 * distributed under the License is distributed on an "AS IS" BASIS,
 * WITHOUT WARRANTIES OR CONDITIONS OF ANY KIND, either express or implied.
 * See the License for the specific language governing permissions and
 * limitations under the License.
 */

package org.springframework.boot.autoconfigure;

import java.nio.charset.StandardCharsets;
import java.time.ZoneId;
import java.util.concurrent.CountDownLatch;
import java.util.concurrent.atomic.AtomicBoolean;

import jakarta.validation.Configuration;
import jakarta.validation.Validation;
import org.apache.catalina.authenticator.NonLoginAuthenticator;
import org.apache.tomcat.util.http.Rfc6265CookieProcessor;

import org.springframework.boot.context.event.ApplicationEnvironmentPreparedEvent;
import org.springframework.boot.context.event.ApplicationFailedEvent;
import org.springframework.boot.context.event.ApplicationReadyEvent;
import org.springframework.boot.context.event.SpringApplicationEvent;
import org.springframework.boot.context.logging.LoggingApplicationListener;
import org.springframework.context.ApplicationListener;
import org.springframework.core.NativeDetector;
import org.springframework.core.Ordered;
import org.springframework.format.support.DefaultFormattingConversionService;
import org.springframework.http.converter.json.Jackson2ObjectMapperBuilder;
import org.springframework.http.converter.support.AllEncompassingFormHttpMessageConverter;

/**
 * {@link ApplicationListener} to trigger early initialization in a background thread of
 * time-consuming tasks.
 * <p>
 * Set the {@link #IGNORE_BACKGROUNDPREINITIALIZER_PROPERTY_NAME} system property to
 * {@code true} to disable this mechanism and let such initialization happen in the
 * foreground.
 *
 * @author Phillip Webb
 * @author Andy Wilkinson
 * @author Artsiom Yudovin
 * @author Sebastien Deleuze
 * @since 1.3.0
 */
public class BackgroundPreinitializer implements ApplicationListener<SpringApplicationEvent>, Ordered {

	/**
	 * System property that instructs Spring Boot how to run pre initialization. When the
	 * property is set to {@code true}, no pre-initialization happens and each item is
	 * initialized in the foreground as it needs to. When the property is {@code false}
	 * (default), pre initialization runs in a separate thread in the background.
	 * @since 2.1.0
	 */
	public static final String IGNORE_BACKGROUNDPREINITIALIZER_PROPERTY_NAME = "spring.backgroundpreinitializer.ignore";

	private static final AtomicBoolean preinitializationStarted = new AtomicBoolean();

	private static final CountDownLatch preinitializationComplete = new CountDownLatch(1);

	private static final boolean ENABLED = !Boolean.getBoolean(IGNORE_BACKGROUNDPREINITIALIZER_PROPERTY_NAME)
			&& Runtime.getRuntime().availableProcessors() > 1;

	@Override
	public int getOrder() {
		return LoggingApplicationListener.DEFAULT_ORDER + 1;
	}

	@Override
	public void onApplicationEvent(SpringApplicationEvent event) {
		if (!ENABLED || NativeDetector.inNativeImage()) {
			return;
		}
		if (event instanceof ApplicationEnvironmentPreparedEvent
				&& preinitializationStarted.compareAndSet(false, true)) {
			performPreinitialization();
		}
		if ((event instanceof ApplicationReadyEvent || event instanceof ApplicationFailedEvent)
				&& preinitializationStarted.get()) {
			try {
				preinitializationComplete.await();
			}
			catch (InterruptedException ex) {
				Thread.currentThread().interrupt();
			}
		}
	}

	private void performPreinitialization() {
		try {
			Thread thread = new Thread(new Runnable() {

				@Override
				public void run() {
					runSafely(new ConversionServiceInitializer());
					runSafely(new ValidationInitializer());
					if (!runSafely(new MessageConverterInitializer())) {
						// If the MessageConverterInitializer fails to run, we still might
						// be able to
						// initialize Jackson
						runSafely(new JacksonInitializer());
					}
					runSafely(new CharsetInitializer());
					runSafely(new TomcatInitializer());
					runSafely(new JdkInitializer());
					preinitializationComplete.countDown();
				}

				boolean runSafely(Runnable runnable) {
					try {
						runnable.run();
						return true;
					}
					catch (Throwable ex) {
						return false;
					}
				}

			}, "background-preinit");
			thread.start();
		}
		catch (Exception ex) {
			// This will fail on GAE where creating threads is prohibited. We can safely
			// continue but startup will be slightly slower as the initialization will now
			// happen on the main thread.
			preinitializationComplete.countDown();
		}
	}

	/**
	 * Early initializer for Spring MessageConverters.
	 */
	private static final class MessageConverterInitializer implements Runnable {

		@Override
		public void run() {
			new AllEncompassingFormHttpMessageConverter();
		}

	}

	/**
	 * Early initializer for jakarta.validation.
	 */
	private static final class ValidationInitializer implements Runnable {

		@Override
		public void run() {
			Configuration<?> configuration = Validation.byDefaultProvider().configure();
			configuration.buildValidatorFactory().getValidator();
		}

	}

	/**
	 * Early initializer for Jackson.
	 */
	private static final class JacksonInitializer implements Runnable {

		@Override
		public void run() {
			Jackson2ObjectMapperBuilder.json().build();
		}

	}

	/**
	 * Early initializer for Spring's ConversionService.
	 */
	private static final class ConversionServiceInitializer implements Runnable {

		@Override
		public void run() {
			new DefaultFormattingConversionService();
		}

	}

	private static final class CharsetInitializer implements Runnable {

		@Override
		public void run() {
			StandardCharsets.UTF_8.name();
		}

	}

	private static class TomcatInitializer implements Runnable {

		@Override
		public void run() {
			new Rfc6265CookieProcessor();
			new NonLoginAuthenticator();
		}

	}

	private static class JdkInitializer implements Runnable {

		@Override
		public void run() {
			ZoneId.systemDefault();
		}

	}

}<|MERGE_RESOLUTION|>--- conflicted
+++ resolved
@@ -1,9 +1,5 @@
 /*
-<<<<<<< HEAD
- * Copyright 2012-2023 the original author or authors.
-=======
  * Copyright 2012-2024 the original author or authors.
->>>>>>> 45c32854
  *
  * Licensed under the Apache License, Version 2.0 (the "License");
  * you may not use this file except in compliance with the License.
@@ -198,7 +194,7 @@
 
 	}
 
-	private static class TomcatInitializer implements Runnable {
+	private static final class TomcatInitializer implements Runnable {
 
 		@Override
 		public void run() {
@@ -208,7 +204,7 @@
 
 	}
 
-	private static class JdkInitializer implements Runnable {
+	private static final class JdkInitializer implements Runnable {
 
 		@Override
 		public void run() {
