--- conflicted
+++ resolved
@@ -24,11 +24,8 @@
 import java.lang.annotation.Target;
 
 import org.springframework.beans.factory.BeanFactory;
-<<<<<<< HEAD
 import org.springframework.beans.factory.config.BeanDefinition;
 import org.springframework.beans.factory.support.AbstractBeanDefinition;
-=======
->>>>>>> 7b4cd030
 import org.springframework.context.annotation.Bean;
 import org.springframework.context.annotation.Conditional;
 
@@ -39,8 +36,8 @@
  * the same bean.
  * <p>
  * When placed on a {@link Bean @Bean} method and none of {@link #value}, {@link #type},
- * or {@link #name} has been specified, the bean type to match defaults to the return type
- * of the {@code @Bean} method:
+ * {@link #name}, or {@link #annotation} has been specified, the bean type to match
+ * defaults to the return type of the {@code @Bean} method:
  *
  * <pre class="code">
  * &#064;Configuration
