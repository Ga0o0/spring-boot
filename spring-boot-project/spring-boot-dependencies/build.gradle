--- conflicted
+++ resolved
@@ -1208,6 +1208,7 @@
 			bom("log4j-bom") {
 				permit("biz.aQute.bnd:biz.aQute.bnd.annotation")
 				permit("com.github.spotbugs:spotbugs-annotations")
+				permit("org.apache.logging:logging-parent")
 				permit("org.apache.maven.plugin-tools:maven-plugin-annotations")
 				permit("org.jspecify:jspecify")
 				permit("org.osgi:org.osgi.annotation.bundle")
@@ -1573,20 +1574,7 @@
 			javadoc(version -> "https://netty.io/%s.%s/api".formatted(version.major(), version.minor()), "io.netty")
 		}
 	}
-<<<<<<< HEAD
 	library("OpenTelemetry", "1.43.0") {
-=======
-	library("OkHttp", "4.12.0") {
-		group("com.squareup.okhttp3") {
-			bom("okhttp-bom")
-		}
-		links {
-			releaseNotes(version -> "https://square.github.io/okhttp/changelogs/changelog_4x/#version-%s"
-				.formatted(version.toString().replace(".", "")))
-		}
-	}
-	library("OpenTelemetry", "1.38.0") {
->>>>>>> 2f7d598f
 		group("io.opentelemetry") {
 			bom("opentelemetry-bom")
 		}
