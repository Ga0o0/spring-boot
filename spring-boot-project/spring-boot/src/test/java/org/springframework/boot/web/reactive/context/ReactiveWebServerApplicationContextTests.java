/*
 * Copyright 2012-2023 the original author or authors.
 *
 * Licensed under the Apache License, Version 2.0 (the "License");
 * you may not use this file except in compliance with the License.
 * You may obtain a copy of the License at
 *
 *      https://www.apache.org/licenses/LICENSE-2.0
 *
 * Unless required by applicable law or agreed to in writing, software
 * distributed under the License is distributed on an "AS IS" BASIS,
 * WITHOUT WARRANTIES OR CONDITIONS OF ANY KIND, either express or implied.
 * See the License for the specific language governing permissions and
 * limitations under the License.
 */

package org.springframework.boot.web.reactive.context;

import java.util.ArrayDeque;
import java.util.ArrayList;
import java.util.Deque;
import java.util.List;

import org.junit.jupiter.api.AfterEach;
import org.junit.jupiter.api.Test;

import org.springframework.beans.factory.BeanCreationException;
import org.springframework.beans.factory.support.RootBeanDefinition;
import org.springframework.boot.availability.AvailabilityChangeEvent;
import org.springframework.boot.availability.ReadinessState;
import org.springframework.boot.web.context.ServerPortInfoApplicationContextInitializer;
import org.springframework.boot.web.reactive.server.MockReactiveWebServerFactory;
import org.springframework.context.ApplicationContextException;
import org.springframework.context.ApplicationEvent;
import org.springframework.context.ApplicationListener;
import org.springframework.context.event.ContextClosedEvent;
import org.springframework.context.event.ContextRefreshedEvent;
import org.springframework.core.env.ConfigurableEnvironment;
import org.springframework.http.server.reactive.HttpHandler;

import static org.assertj.core.api.Assertions.assertThat;
import static org.assertj.core.api.Assertions.assertThatExceptionOfType;
import static org.assertj.core.api.Assertions.assertThatIllegalStateException;
import static org.mockito.BDDMockito.then;

/**
 * Tests for {@link ReactiveWebServerApplicationContext}.
 *
 * @author Andy Wilkinson
 */
class ReactiveWebServerApplicationContextTests {

	private final ReactiveWebServerApplicationContext context = new ReactiveWebServerApplicationContext();

	@AfterEach
	void cleanUp() {
		this.context.close();
	}

	@Test
	void whenThereIsNoWebServerFactoryBeanThenContextRefreshWillFail() {
		assertThatExceptionOfType(ApplicationContextException.class).isThrownBy(() -> this.context.refresh())
<<<<<<< HEAD
				.havingRootCause().withMessageContaining(
						"Unable to start ReactiveWebServerApplicationContext due to missing ReactiveWebServerFactory bean");
=======
			.withMessageContaining(
					"Unable to start ReactiveWebServerApplicationContext due to missing ReactiveWebServerFactory bean");
>>>>>>> df5898a1
	}

	@Test
	void whenThereIsNoHttpHandlerBeanThenContextRefreshWillFail() {
		addWebServerFactoryBean();
		assertThatExceptionOfType(ApplicationContextException.class).isThrownBy(() -> this.context.refresh())
<<<<<<< HEAD
				.havingRootCause()
				.withMessageContaining("Unable to start ReactiveWebApplicationContext due to missing HttpHandler bean");
=======
			.withMessageContaining("Unable to start ReactiveWebApplicationContext due to missing HttpHandler bean");
>>>>>>> df5898a1
	}

	@Test
	void whenThereAreMultipleWebServerFactoryBeansThenContextRefreshWillFail() {
		addWebServerFactoryBean();
		addWebServerFactoryBean("anotherWebServerFactory");
		assertThatExceptionOfType(ApplicationContextException.class).isThrownBy(() -> this.context.refresh())
<<<<<<< HEAD
				.havingRootCause().withMessageContaining(
						"Unable to start ReactiveWebApplicationContext due to multiple ReactiveWebServerFactory beans");
=======
			.withMessageContaining(
					"Unable to start ReactiveWebApplicationContext due to multiple ReactiveWebServerFactory beans");
>>>>>>> df5898a1
	}

	@Test
	void whenThereAreMultipleHttpHandlerBeansThenContextRefreshWillFail() {
		addWebServerFactoryBean();
		addHttpHandlerBean("httpHandler1");
		addHttpHandlerBean("httpHandler2");
		assertThatExceptionOfType(ApplicationContextException.class).isThrownBy(() -> this.context.refresh())
<<<<<<< HEAD
				.havingRootCause().withMessageContaining(
						"Unable to start ReactiveWebApplicationContext due to multiple HttpHandler beans");
=======
			.withMessageContaining("Unable to start ReactiveWebApplicationContext due to multiple HttpHandler beans");
>>>>>>> df5898a1
	}

	@Test
	void whenContextIsRefreshedThenReactiveWebServerInitializedEventIsPublished() {
		addWebServerFactoryBean();
		addHttpHandlerBean();
		TestApplicationListener listener = new TestApplicationListener();
		this.context.addApplicationListener(listener);
		this.context.refresh();
		List<ApplicationEvent> events = listener.receivedEvents();
		assertThat(events).hasSize(2)
			.extracting("class")
			.containsExactly(ReactiveWebServerInitializedEvent.class, ContextRefreshedEvent.class);
		ReactiveWebServerInitializedEvent initializedEvent = (ReactiveWebServerInitializedEvent) events.get(0);
		assertThat(initializedEvent.getSource().getPort()).isGreaterThanOrEqualTo(0);
		assertThat(initializedEvent.getApplicationContext()).isEqualTo(this.context);
	}

	@Test
	void whenContextIsRefreshedThenLocalServerPortIsAvailableFromTheEnvironment() {
		addWebServerFactoryBean();
		addHttpHandlerBean();
		new ServerPortInfoApplicationContextInitializer().initialize(this.context);
		this.context.refresh();
		ConfigurableEnvironment environment = this.context.getEnvironment();
		assertThat(environment.containsProperty("local.server.port")).isTrue();
		assertThat(environment.getProperty("local.server.port")).isEqualTo("8080");
	}

	@Test
	void whenContextIsClosedThenWebServerIsStopped() {
		addWebServerFactoryBean();
		addHttpHandlerBean();
		this.context.refresh();
		MockReactiveWebServerFactory factory = this.context.getBean(MockReactiveWebServerFactory.class);
		this.context.close();
		then(factory.getWebServer()).should().stop();
	}

	@Test
	@SuppressWarnings("unchecked")
	void whenContextIsClosedThenApplicationAvailabilityChangesToRefusingTraffic() {
		addWebServerFactoryBean();
		addHttpHandlerBean();
		TestApplicationListener listener = new TestApplicationListener();
		this.context.refresh();
		this.context.addApplicationListener(listener);
		this.context.close();
		List<ApplicationEvent> events = listener.receivedEvents();
		assertThat(events).hasSize(2)
			.extracting("class")
			.contains(AvailabilityChangeEvent.class, ContextClosedEvent.class);
		assertThat(((AvailabilityChangeEvent<ReadinessState>) events.get(0)).getState())
			.isEqualTo(ReadinessState.REFUSING_TRAFFIC);
	}

	@Test
	void whenContextIsNotActiveThenCloseDoesNotChangeTheApplicationAvailability() {
		addWebServerFactoryBean();
		addHttpHandlerBean();
		TestApplicationListener listener = new TestApplicationListener();
		this.context.addApplicationListener(listener);
		this.context.registerBeanDefinition("refreshFailure", new RootBeanDefinition(RefreshFailure.class));
		assertThatExceptionOfType(BeanCreationException.class).isThrownBy(this.context::refresh);
		this.context.close();
		assertThat(listener.receivedEvents()).isEmpty();
	}

	@Test
	void whenTheContextIsRefreshedThenASubsequentRefreshAttemptWillFail() {
		addWebServerFactoryBean();
		addHttpHandlerBean();
		this.context.refresh();
		assertThatIllegalStateException().isThrownBy(() -> this.context.refresh())
			.withMessageContaining("multiple refresh attempts");
	}

	private void addHttpHandlerBean() {
		addHttpHandlerBean("httpHandler");
	}

	private void addHttpHandlerBean(String beanName) {
		this.context.registerBeanDefinition(beanName,
				new RootBeanDefinition(HttpHandler.class, () -> (request, response) -> null));
	}

	private void addWebServerFactoryBean() {
		addWebServerFactoryBean("webServerFactory");
	}

	private void addWebServerFactoryBean(String beanName) {
		this.context.registerBeanDefinition(beanName, new RootBeanDefinition(MockReactiveWebServerFactory.class));
	}

	static class TestApplicationListener implements ApplicationListener<ApplicationEvent> {

		private final Deque<ApplicationEvent> events = new ArrayDeque<>();

		@Override
		public void onApplicationEvent(ApplicationEvent event) {
			this.events.add(event);
		}

		List<ApplicationEvent> receivedEvents() {
			List<ApplicationEvent> receivedEvents = new ArrayList<>();
			while (!this.events.isEmpty()) {
				receivedEvents.add(this.events.pollFirst());
			}
			return receivedEvents;
		}

	}

	static class RefreshFailure {

		RefreshFailure() {
			throw new RuntimeException("Fail refresh");
		}

	}

}<|MERGE_RESOLUTION|>--- conflicted
+++ resolved
@@ -60,25 +60,17 @@
 	@Test
 	void whenThereIsNoWebServerFactoryBeanThenContextRefreshWillFail() {
 		assertThatExceptionOfType(ApplicationContextException.class).isThrownBy(() -> this.context.refresh())
-<<<<<<< HEAD
-				.havingRootCause().withMessageContaining(
-						"Unable to start ReactiveWebServerApplicationContext due to missing ReactiveWebServerFactory bean");
-=======
+			.havingRootCause()
 			.withMessageContaining(
 					"Unable to start ReactiveWebServerApplicationContext due to missing ReactiveWebServerFactory bean");
->>>>>>> df5898a1
 	}
 
 	@Test
 	void whenThereIsNoHttpHandlerBeanThenContextRefreshWillFail() {
 		addWebServerFactoryBean();
 		assertThatExceptionOfType(ApplicationContextException.class).isThrownBy(() -> this.context.refresh())
-<<<<<<< HEAD
-				.havingRootCause()
-				.withMessageContaining("Unable to start ReactiveWebApplicationContext due to missing HttpHandler bean");
-=======
+			.havingRootCause()
 			.withMessageContaining("Unable to start ReactiveWebApplicationContext due to missing HttpHandler bean");
->>>>>>> df5898a1
 	}
 
 	@Test
@@ -86,13 +78,9 @@
 		addWebServerFactoryBean();
 		addWebServerFactoryBean("anotherWebServerFactory");
 		assertThatExceptionOfType(ApplicationContextException.class).isThrownBy(() -> this.context.refresh())
-<<<<<<< HEAD
-				.havingRootCause().withMessageContaining(
-						"Unable to start ReactiveWebApplicationContext due to multiple ReactiveWebServerFactory beans");
-=======
+			.havingRootCause()
 			.withMessageContaining(
 					"Unable to start ReactiveWebApplicationContext due to multiple ReactiveWebServerFactory beans");
->>>>>>> df5898a1
 	}
 
 	@Test
@@ -101,12 +89,8 @@
 		addHttpHandlerBean("httpHandler1");
 		addHttpHandlerBean("httpHandler2");
 		assertThatExceptionOfType(ApplicationContextException.class).isThrownBy(() -> this.context.refresh())
-<<<<<<< HEAD
-				.havingRootCause().withMessageContaining(
-						"Unable to start ReactiveWebApplicationContext due to multiple HttpHandler beans");
-=======
+			.havingRootCause()
 			.withMessageContaining("Unable to start ReactiveWebApplicationContext due to multiple HttpHandler beans");
->>>>>>> df5898a1
 	}
 
 	@Test
