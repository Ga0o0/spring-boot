/*
 * Copyright 2012-2024 the original author or authors.
 *
 * Licensed under the Apache License, Version 2.0 (the "License");
 * you may not use this file except in compliance with the License.
 * You may obtain a copy of the License at
 *
 *      https://www.apache.org/licenses/LICENSE-2.0
 *
 * Unless required by applicable law or agreed to in writing, software
 * distributed under the License is distributed on an "AS IS" BASIS,
 * WITHOUT WARRANTIES OR CONDITIONS OF ANY KIND, either express or implied.
 * See the License for the specific language governing permissions and
 * limitations under the License.
 */

package org.springframework.boot.web.embedded.undertow;

import java.io.File;
import java.io.IOException;
import java.net.SocketException;
import java.net.URISyntaxException;
import java.nio.charset.Charset;
import java.time.Duration;
import java.util.Arrays;
import java.util.Locale;
import java.util.Map;
import java.util.concurrent.Future;
import java.util.concurrent.atomic.AtomicReference;

import javax.net.ssl.SSLException;
import javax.net.ssl.SSLHandshakeException;

import io.undertow.Undertow;
import io.undertow.Undertow.Builder;
import io.undertow.servlet.api.DeploymentInfo;
import io.undertow.servlet.api.ServletContainer;
import jakarta.servlet.ServletRegistration.Dynamic;
import org.apache.hc.client5.http.classic.HttpClient;
import org.apache.hc.client5.http.impl.classic.HttpClients;
import org.apache.hc.core5.http.HttpResponse;
import org.apache.jasper.servlet.JspServlet;
import org.awaitility.Awaitility;
import org.junit.jupiter.api.AfterEach;
import org.junit.jupiter.api.Disabled;
import org.junit.jupiter.api.Test;
import org.mockito.InOrder;

import org.springframework.boot.testsupport.web.servlet.ExampleServlet;
import org.springframework.boot.web.server.ErrorPage;
import org.springframework.boot.web.server.GracefulShutdownResult;
import org.springframework.boot.web.server.PortInUseException;
import org.springframework.boot.web.server.Shutdown;
import org.springframework.boot.web.servlet.ServletRegistrationBean;
import org.springframework.boot.web.servlet.server.AbstractServletWebServerFactory;
import org.springframework.boot.web.servlet.server.AbstractServletWebServerFactoryTests;
import org.springframework.http.HttpStatus;
import org.springframework.test.util.ReflectionTestUtils;

import static org.assertj.core.api.Assertions.assertThat;
import static org.assertj.core.api.Assertions.assertThatIOException;
import static org.assertj.core.api.Assertions.assertThatIllegalArgumentException;
import static org.hamcrest.Matchers.is;
import static org.mockito.ArgumentMatchers.any;
import static org.mockito.Mockito.inOrder;
import static org.mockito.Mockito.mock;

/**
 * Tests for {@link UndertowServletWebServerFactory}.
 *
 * @author Ivan Sopov
 * @author Andy Wilkinson
 */
class UndertowServletWebServerFactoryTests extends AbstractServletWebServerFactoryTests {

	@Override
	protected UndertowServletWebServerFactory getFactory() {
		return new UndertowServletWebServerFactory(0);
	}

	@AfterEach
	void awaitClosureOfSslRelatedInputStreams() {
		// https://issues.redhat.com/browse/UNDERTOW-1705
		File resource = new File(this.tempDir, "test.txt");
		Awaitility.await().atMost(Duration.ofSeconds(30)).until(() -> (!resource.isFile()) || resource.delete());
	}

	@Test
	void errorPage404() throws Exception {
		AbstractServletWebServerFactory factory = getFactory();
		factory.addErrorPages(new ErrorPage(HttpStatus.NOT_FOUND, "/hello"));
		this.webServer = factory.getWebServer(new ServletRegistrationBean<>(new ExampleServlet(), "/hello"));
		this.webServer.start();
		assertThat(getResponse(getLocalUrl("/hello"))).isEqualTo("Hello World");
		assertThat(getResponse(getLocalUrl("/not-found"))).isEqualTo("Hello World");
	}

	@Test
	void setNullBuilderCustomizersThrows() {
		UndertowServletWebServerFactory factory = getFactory();
		assertThatIllegalArgumentException().isThrownBy(() -> factory.setBuilderCustomizers(null))
			.withMessageContaining("Customizers must not be null");
	}

	@Test
	void addNullAddBuilderCustomizersThrows() {
		UndertowServletWebServerFactory factory = getFactory();
		assertThatIllegalArgumentException()
			.isThrownBy(() -> factory.addBuilderCustomizers((UndertowBuilderCustomizer[]) null))
			.withMessageContaining("Customizers must not be null");
	}

	@Test
	void builderCustomizers() {
		UndertowServletWebServerFactory factory = getFactory();
		UndertowBuilderCustomizer[] customizers = new UndertowBuilderCustomizer[4];
		Arrays.setAll(customizers, (i) -> mock(UndertowBuilderCustomizer.class));
		factory.setBuilderCustomizers(Arrays.asList(customizers[0], customizers[1]));
		factory.addBuilderCustomizers(customizers[2], customizers[3]);
		this.webServer = factory.getWebServer();
		InOrder ordered = inOrder((Object[]) customizers);
		for (UndertowBuilderCustomizer customizer : customizers) {
			ordered.verify(customizer).customize(any(Builder.class));
		}
	}

	@Test
	void setNullDeploymentInfoCustomizersThrows() {
		UndertowServletWebServerFactory factory = getFactory();
		assertThatIllegalArgumentException().isThrownBy(() -> factory.setDeploymentInfoCustomizers(null))
			.withMessageContaining("Customizers must not be null");
	}

	@Test
	void addNullAddDeploymentInfoCustomizersThrows() {
		UndertowServletWebServerFactory factory = getFactory();
		assertThatIllegalArgumentException()
			.isThrownBy(() -> factory.addDeploymentInfoCustomizers((UndertowDeploymentInfoCustomizer[]) null))
			.withMessageContaining("Customizers must not be null");
	}

	@Test
	void deploymentInfo() {
		UndertowServletWebServerFactory factory = getFactory();
		UndertowDeploymentInfoCustomizer[] customizers = new UndertowDeploymentInfoCustomizer[4];
		Arrays.setAll(customizers, (i) -> mock(UndertowDeploymentInfoCustomizer.class));
		factory.setDeploymentInfoCustomizers(Arrays.asList(customizers[0], customizers[1]));
		factory.addDeploymentInfoCustomizers(customizers[2], customizers[3]);
		this.webServer = factory.getWebServer();
		InOrder ordered = inOrder((Object[]) customizers);
		for (UndertowDeploymentInfoCustomizer customizer : customizers) {
			ordered.verify(customizer).customize(any(DeploymentInfo.class));
		}
	}

	@Test
	void basicSslClasspathKeyStore() throws Exception {
		testBasicSslWithKeyStore("classpath:test.jks");
	}

	@Test
	void defaultContextPath() {
		UndertowServletWebServerFactory factory = getFactory();
		final AtomicReference<String> contextPath = new AtomicReference<>();
		factory.addDeploymentInfoCustomizers((deploymentInfo) -> contextPath.set(deploymentInfo.getContextPath()));
		this.webServer = factory.getWebServer();
		assertThat(contextPath.get()).isEqualTo("/");
	}

	@Test
	void useForwardHeaders() throws Exception {
		UndertowServletWebServerFactory factory = getFactory();
		factory.setUseForwardHeaders(true);
		assertForwardHeaderIsUsed(factory);
	}

	@Test
	void eachFactoryUsesADiscreteServletContainer() {
		assertThat(getServletContainerFromNewFactory()).isNotEqualTo(getServletContainerFromNewFactory());
	}

	@Test
	void accessLogCanBeEnabled() throws IOException, URISyntaxException {
		testAccessLog(null, null, "access_log.log");
	}

	@Test
	void accessLogCanBeCustomized() throws IOException, URISyntaxException {
		testAccessLog("my_access.", "logz", "my_access.logz");
	}

	@Test
	void whenServerIsShuttingDownGracefullyThenRequestsAreRejectedWithServiceUnavailable() throws Exception {
		AbstractServletWebServerFactory factory = getFactory();
		factory.setShutdown(Shutdown.GRACEFUL);
		BlockingServlet blockingServlet = new BlockingServlet();
		this.webServer = factory.getWebServer((context) -> {
			Dynamic registration = context.addServlet("blockingServlet", blockingServlet);
			registration.addMapping("/blocking");
			registration.setAsyncSupported(true);
		});
		this.webServer.start();
		int port = this.webServer.getPort();
		Future<Object> request = initiateGetRequest(port, "/blocking");
		blockingServlet.awaitQueue();
		AtomicReference<GracefulShutdownResult> result = new AtomicReference<>();
		this.webServer.shutDownGracefully(result::set);
		assertThat(result.get()).isNull();
		blockingServlet.admitOne();
		assertThat(request.get()).isInstanceOf(HttpResponse.class);
		Object rejectedResult = initiateGetRequest(port, "/").get();
		assertThat(rejectedResult).isInstanceOf(HttpResponse.class);
		assertThat(((HttpResponse) rejectedResult).getCode()).isEqualTo(HttpStatus.SERVICE_UNAVAILABLE.value());
		this.webServer.stop();
	}

	@Test
<<<<<<< HEAD
	@Override
	@Disabled("Restart after stop is not supported with Undertow")
	protected void restartAfterStop() {

	}

	@Test
	@Override
	@Disabled("Undertow's architecture prevents separating stop and destroy")
	protected void servletContextListenerContextDestroyedIsNotCalledWhenContainerIsStopped() {

=======
	void whenServerIsShuttingDownARequestOnAnIdleConnectionAreRejectedWithServiceUnavailable() throws Exception {
		AbstractServletWebServerFactory factory = getFactory();
		factory.setShutdown(Shutdown.GRACEFUL);
		BlockingServlet blockingServlet = new BlockingServlet();
		this.webServer = factory.getWebServer((context) -> {
			Dynamic registration = context.addServlet("blockingServlet", blockingServlet);
			registration.addMapping("/blocking");
			registration.setAsyncSupported(true);
		});
		HttpClient httpClient = HttpClients.createMinimal();
		this.webServer.start();
		int port = this.webServer.getPort();
		Future<Object> keepAliveRequest = initiateGetRequest(httpClient, port, "/blocking");
		blockingServlet.awaitQueue();
		blockingServlet.admitOne();
		assertThat(keepAliveRequest.get()).isInstanceOf(HttpResponse.class);
		Future<Object> request = initiateGetRequest(port, "/blocking");
		blockingServlet.awaitQueue();
		this.webServer.shutDownGracefully((result) -> {
		});
		HttpResponse idleConnectionResponse = (HttpResponse) initiateGetRequest(httpClient, port, "/").get();
		assertThat(idleConnectionResponse.getCode()).isEqualTo(503);
		blockingServlet.admitOne();
		Object response = request.get();
		assertThat(response).isInstanceOf(HttpResponse.class);
		this.webServer.stop();
>>>>>>> f743dc82
	}

	private void testAccessLog(String prefix, String suffix, String expectedFile)
			throws IOException, URISyntaxException {
		UndertowServletWebServerFactory factory = getFactory();
		factory.setAccessLogEnabled(true);
		factory.setAccessLogPrefix(prefix);
		factory.setAccessLogSuffix(suffix);
		File accessLogDirectory = this.tempDir;
		factory.setAccessLogDirectory(accessLogDirectory);
		assertThat(accessLogDirectory).isEmptyDirectory();
		this.webServer = factory.getWebServer(new ServletRegistrationBean<>(new ExampleServlet(), "/hello"));
		this.webServer.start();
		assertThat(getResponse(getLocalUrl("/hello"))).isEqualTo("Hello World");
		File accessLog = new File(accessLogDirectory, expectedFile);
		awaitFile(accessLog);
		assertThat(accessLogDirectory.listFiles()).contains(accessLog);
	}

	@Override
	protected void addConnector(int port, AbstractServletWebServerFactory factory) {
		((UndertowServletWebServerFactory) factory)
			.addBuilderCustomizers((builder) -> builder.addHttpListener(port, "0.0.0.0"));
	}

	@Test
	void sslRestrictedProtocolsEmptyCipherFailure() {
		assertThatIOException()
			.isThrownBy(() -> testRestrictedSSLProtocolsAndCipherSuites(new String[] { "TLSv1.2" },
					new String[] { "TLS_EMPTY_RENEGOTIATION_INFO_SCSV" }))
			.isInstanceOfAny(SSLException.class, SSLHandshakeException.class, SocketException.class);
	}

	@Test
	void sslRestrictedProtocolsECDHETLS1Failure() {
		assertThatIOException()
			.isThrownBy(() -> testRestrictedSSLProtocolsAndCipherSuites(new String[] { "TLSv1" },
					new String[] { "TLS_ECDHE_RSA_WITH_AES_128_CBC_SHA256" }))
			.isInstanceOfAny(SSLException.class, SocketException.class);
	}

	@Test
	void sslRestrictedProtocolsECDHESuccess() throws Exception {
		testRestrictedSSLProtocolsAndCipherSuites(new String[] { "TLSv1.2" },
				new String[] { "TLS_ECDHE_RSA_WITH_AES_128_CBC_SHA256" });
	}

	@Test
	void sslRestrictedProtocolsRSATLS12Success() throws Exception {
		testRestrictedSSLProtocolsAndCipherSuites(new String[] { "TLSv1.2" },
				new String[] { "TLS_RSA_WITH_AES_128_CBC_SHA256" });
	}

	@Test
	void sslRestrictedProtocolsRSATLS11Failure() {
		assertThatIOException()
			.isThrownBy(() -> testRestrictedSSLProtocolsAndCipherSuites(new String[] { "TLSv1.1" },
					new String[] { "TLS_RSA_WITH_AES_128_CBC_SHA256" }))
			.isInstanceOfAny(SSLException.class, SocketException.class);
	}

	@Override
	protected JspServlet getJspServlet() {
		return null; // Undertow does not support JSPs
	}

	private void awaitFile(File file) {
		Awaitility.waitAtMost(Duration.ofSeconds(10)).until(file::exists, is(true));
	}

	private ServletContainer getServletContainerFromNewFactory() {
		UndertowServletWebServer container = (UndertowServletWebServer) getFactory().getWebServer();
		try {
			return container.getDeploymentManager().getDeployment().getServletContainer();
		}
		finally {
			container.stop();
		}
	}

	@Override
	protected Map<String, String> getActualMimeMappings() {
		return ((UndertowServletWebServer) this.webServer).getDeploymentManager()
			.getDeployment()
			.getMimeExtensionMappings();
	}

	@Override
	protected Charset getCharset(Locale locale) {
		DeploymentInfo info = ((UndertowServletWebServer) this.webServer).getDeploymentManager()
			.getDeployment()
			.getDeploymentInfo();
		String charsetName = info.getLocaleCharsetMapping().get(locale.toString());
		return (charsetName != null) ? Charset.forName(charsetName) : null;
	}

	@Override
	protected void handleExceptionCausedByBlockedPortOnPrimaryConnector(RuntimeException ex, int blockedPort) {
		assertThat(ex).isInstanceOf(PortInUseException.class);
		assertThat(((PortInUseException) ex).getPort()).isEqualTo(blockedPort);
		Undertow undertow = (Undertow) ReflectionTestUtils.getField(this.webServer, "undertow");
		assertThat(undertow.getWorker()).isNull();
	}

	@Override
	protected void handleExceptionCausedByBlockedPortOnSecondaryConnector(RuntimeException ex, int blockedPort) {
		handleExceptionCausedByBlockedPortOnPrimaryConnector(ex, blockedPort);
	}

	@Override
	protected String startedLogMessage() {
		return ((UndertowServletWebServer) this.webServer).getStartLogMessage();
	}

}<|MERGE_RESOLUTION|>--- conflicted
+++ resolved
@@ -215,19 +215,6 @@
 	}
 
 	@Test
-<<<<<<< HEAD
-	@Override
-	@Disabled("Restart after stop is not supported with Undertow")
-	protected void restartAfterStop() {
-
-	}
-
-	@Test
-	@Override
-	@Disabled("Undertow's architecture prevents separating stop and destroy")
-	protected void servletContextListenerContextDestroyedIsNotCalledWhenContainerIsStopped() {
-
-=======
 	void whenServerIsShuttingDownARequestOnAnIdleConnectionAreRejectedWithServiceUnavailable() throws Exception {
 		AbstractServletWebServerFactory factory = getFactory();
 		factory.setShutdown(Shutdown.GRACEFUL);
@@ -254,7 +241,18 @@
 		Object response = request.get();
 		assertThat(response).isInstanceOf(HttpResponse.class);
 		this.webServer.stop();
->>>>>>> f743dc82
+	}
+
+	@Test
+	@Override
+	@Disabled("Restart after stop is not supported with Undertow")
+	protected void restartAfterStop() {
+	}
+
+	@Test
+	@Override
+	@Disabled("Undertow's architecture prevents separating stop and destroy")
+	protected void servletContextListenerContextDestroyedIsNotCalledWhenContainerIsStopped() {
 	}
 
 	private void testAccessLog(String prefix, String suffix, String expectedFile)
