--- conflicted
+++ resolved
@@ -53,50 +53,18 @@
 			EnumSet.allOf(Include.class));
 
 	@Test
-<<<<<<< HEAD
 	public void filterTracesExchange() {
-		executeFilter(
-				MockServerWebExchange
-						.from(MockServerHttpRequest.get("https://api.example.com")),
+		executeFilter(MockServerWebExchange.from(MockServerHttpRequest.get("https://api.example.com")),
 				(exchange) -> Mono.empty()).block(Duration.ofSeconds(30));
-=======
-	public void filterTracesExchange() throws ServletException, IOException {
-		this.filter.filter(MockServerWebExchange.from(MockServerHttpRequest.get("https://api.example.com")),
-				new WebFilterChain() {
-
-					@Override
-					public Mono<Void> filter(ServerWebExchange exchange) {
-						return Mono.empty();
-					}
-
-				}).block(Duration.ofSeconds(30));
->>>>>>> c6c139d9
 		assertThat(this.repository.findAll()).hasSize(1);
 	}
 
 	@Test
-<<<<<<< HEAD
 	public void filterCapturesSessionIdWhenSessionIsUsed() {
-		executeFilter(
-				MockServerWebExchange
-						.from(MockServerHttpRequest.get("https://api.example.com")),
-				(exchange) -> {
-					exchange.getSession().block(Duration.ofSeconds(30)).getAttributes()
-							.put("a", "alpha");
-					return Mono.empty();
-=======
-	public void filterCapturesSessionIdWhenSessionIsUsed() throws ServletException, IOException {
-		this.filter.filter(MockServerWebExchange.from(MockServerHttpRequest.get("https://api.example.com")),
-				new WebFilterChain() {
-
-					@Override
-					public Mono<Void> filter(ServerWebExchange exchange) {
-						exchange.getSession().block(Duration.ofSeconds(30)).getAttributes().put("a", "alpha");
-						return Mono.empty();
-					}
-
->>>>>>> c6c139d9
-				}).block(Duration.ofSeconds(30));
+		executeFilter(MockServerWebExchange.from(MockServerHttpRequest.get("https://api.example.com")), (exchange) -> {
+			exchange.getSession().block(Duration.ofSeconds(30)).getAttributes().put("a", "alpha");
+			return Mono.empty();
+		}).block(Duration.ofSeconds(30));
 		assertThat(this.repository.findAll()).hasSize(1);
 		Session session = this.repository.findAll().get(0).getSession();
 		assertThat(session).isNotNull();
@@ -104,27 +72,11 @@
 	}
 
 	@Test
-<<<<<<< HEAD
 	public void filterDoesNotCaptureIdOfUnusedSession() {
-		executeFilter(
-				MockServerWebExchange
-						.from(MockServerHttpRequest.get("https://api.example.com")),
-				(exchange) -> {
-					exchange.getSession().block(Duration.ofSeconds(30));
-					return Mono.empty();
-=======
-	public void filterDoesNotCaptureIdOfUnusedSession() throws ServletException, IOException {
-		this.filter.filter(MockServerWebExchange.from(MockServerHttpRequest.get("https://api.example.com")),
-				new WebFilterChain() {
-
-					@Override
-					public Mono<Void> filter(ServerWebExchange exchange) {
-						exchange.getSession().block(Duration.ofSeconds(30));
-						return Mono.empty();
-					}
-
->>>>>>> c6c139d9
-				}).block(Duration.ofSeconds(30));
+		executeFilter(MockServerWebExchange.from(MockServerHttpRequest.get("https://api.example.com")), (exchange) -> {
+			exchange.getSession().block(Duration.ofSeconds(30));
+			return Mono.empty();
+		}).block(Duration.ofSeconds(30));
 		assertThat(this.repository.findAll()).hasSize(1);
 		Session session = this.repository.findAll().get(0).getSession();
 		assertThat(session).isNull();
@@ -134,34 +86,17 @@
 	public void filterCapturesPrincipal() {
 		Principal principal = mock(Principal.class);
 		given(principal.getName()).willReturn("alice");
-<<<<<<< HEAD
-		executeFilter(new ServerWebExchangeDecorator(MockServerWebExchange
-				.from(MockServerHttpRequest.get("https://api.example.com"))) {
-=======
-		this.filter.filter(new ServerWebExchangeDecorator(
+		executeFilter(new ServerWebExchangeDecorator(
 				MockServerWebExchange.from(MockServerHttpRequest.get("https://api.example.com"))) {
->>>>>>> c6c139d9
 
 			@Override
 			public Mono<Principal> getPrincipal() {
 				return Mono.just(principal);
 			}
 
-<<<<<<< HEAD
 		}, (exchange) -> {
-			exchange.getSession().block(Duration.ofSeconds(30)).getAttributes().put("a",
-					"alpha");
+			exchange.getSession().block(Duration.ofSeconds(30)).getAttributes().put("a", "alpha");
 			return Mono.empty();
-=======
-		}, new WebFilterChain() {
-
-			@Override
-			public Mono<Void> filter(ServerWebExchange exchange) {
-				exchange.getSession().block(Duration.ofSeconds(30)).getAttributes().put("a", "alpha");
-				return Mono.empty();
-			}
-
->>>>>>> c6c139d9
 		}).block(Duration.ofSeconds(30));
 		assertThat(this.repository.findAll()).hasSize(1);
 		org.springframework.boot.actuate.trace.http.HttpTrace.Principal tracedPrincipal = this.repository.findAll()
@@ -170,30 +105,8 @@
 		assertThat(tracedPrincipal.getName()).isEqualTo("alice");
 	}
 
-<<<<<<< HEAD
 	private Mono<Void> executeFilter(ServerWebExchange exchange, WebFilterChain chain) {
-		return this.filter.filter(exchange, chain)
-				.then(Mono.defer(() -> exchange.getResponse().setComplete()));
-=======
-	@Test
-	public void statusIsAssumedToBe500WhenChainFails() throws ServletException, IOException {
-		try {
-			this.filter.filter(MockServerWebExchange.from(MockServerHttpRequest.get("https://api.example.com")),
-					new WebFilterChain() {
-
-						@Override
-						public Mono<Void> filter(ServerWebExchange exchange) {
-							return Mono.error(new RuntimeException());
-						}
-
-					}).block(Duration.ofSeconds(30));
-			fail();
-		}
-		catch (Exception ex) {
-			assertThat(this.repository.findAll()).hasSize(1);
-			assertThat(this.repository.findAll().get(0).getResponse().getStatus()).isEqualTo(500);
-		}
->>>>>>> c6c139d9
+		return this.filter.filter(exchange, chain).then(Mono.defer(() -> exchange.getResponse().setComplete()));
 	}
 
 }