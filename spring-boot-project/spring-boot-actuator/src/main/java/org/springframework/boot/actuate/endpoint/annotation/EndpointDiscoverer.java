/*
 * Copyright 2012-2019 the original author or authors.
 *
 * Licensed under the Apache License, Version 2.0 (the "License");
 * you may not use this file except in compliance with the License.
 * You may obtain a copy of the License at
 *
 *      https://www.apache.org/licenses/LICENSE-2.0
 *
 * Unless required by applicable law or agreed to in writing, software
 * distributed under the License is distributed on an "AS IS" BASIS,
 * WITHOUT WARRANTIES OR CONDITIONS OF ANY KIND, either express or implied.
 * See the License for the specific language governing permissions and
 * limitations under the License.
 */

package org.springframework.boot.actuate.endpoint.annotation;

import java.util.Collection;
import java.util.Collections;
import java.util.HashSet;
import java.util.LinkedHashMap;
import java.util.LinkedHashSet;
import java.util.List;
import java.util.Map;
import java.util.Objects;
import java.util.Set;
import java.util.concurrent.ConcurrentHashMap;
import java.util.function.Function;
import java.util.function.Supplier;
import java.util.stream.Collectors;

import org.springframework.aop.scope.ScopedProxyUtils;
import org.springframework.beans.BeanUtils;
import org.springframework.beans.factory.BeanFactoryUtils;
import org.springframework.boot.actuate.endpoint.EndpointFilter;
import org.springframework.boot.actuate.endpoint.EndpointId;
import org.springframework.boot.actuate.endpoint.EndpointsSupplier;
import org.springframework.boot.actuate.endpoint.ExposableEndpoint;
import org.springframework.boot.actuate.endpoint.Operation;
import org.springframework.boot.actuate.endpoint.invoke.OperationInvoker;
import org.springframework.boot.actuate.endpoint.invoke.OperationInvokerAdvisor;
import org.springframework.boot.actuate.endpoint.invoke.ParameterValueMapper;
import org.springframework.boot.util.LambdaSafe;
import org.springframework.context.ApplicationContext;
import org.springframework.core.ResolvableType;
import org.springframework.core.annotation.MergedAnnotation;
import org.springframework.core.annotation.MergedAnnotations;
import org.springframework.core.annotation.MergedAnnotations.SearchStrategy;
import org.springframework.util.Assert;
import org.springframework.util.CollectionUtils;
import org.springframework.util.LinkedMultiValueMap;
import org.springframework.util.MultiValueMap;
import org.springframework.util.StringUtils;

/**
 * A Base for {@link EndpointsSupplier} implementations that discover
 * {@link Endpoint @Endpoint} beans and {@link EndpointExtension @EndpointExtension} beans
 * in an application context.
 *
 * @param <E> the endpoint type
 * @param <O> the operation type
 * @author Andy Wilkinson
 * @author Stephane Nicoll
 * @author Phillip Webb
 * @since 2.0.0
 */
public abstract class EndpointDiscoverer<E extends ExposableEndpoint<O>, O extends Operation>
		implements EndpointsSupplier<E> {

	private final ApplicationContext applicationContext;

	private final Collection<EndpointFilter<E>> filters;

	private final DiscoveredOperationsFactory<O> operationsFactory;

	private final Map<EndpointBean, E> filterEndpoints = new ConcurrentHashMap<>();

	private volatile Collection<E> endpoints;

	/**
	 * Create a new {@link EndpointDiscoverer} instance.
	 * @param applicationContext the source application context
	 * @param parameterValueMapper the parameter value mapper
	 * @param invokerAdvisors invoker advisors to apply
	 * @param filters filters to apply
	 */
	public EndpointDiscoverer(ApplicationContext applicationContext, ParameterValueMapper parameterValueMapper,
			Collection<OperationInvokerAdvisor> invokerAdvisors, Collection<EndpointFilter<E>> filters) {
		Assert.notNull(applicationContext, "ApplicationContext must not be null");
		Assert.notNull(parameterValueMapper, "ParameterValueMapper must not be null");
		Assert.notNull(invokerAdvisors, "InvokerAdvisors must not be null");
		Assert.notNull(filters, "Filters must not be null");
		this.applicationContext = applicationContext;
		this.filters = Collections.unmodifiableCollection(filters);
		this.operationsFactory = getOperationsFactory(parameterValueMapper, invokerAdvisors);
	}

	private DiscoveredOperationsFactory<O> getOperationsFactory(ParameterValueMapper parameterValueMapper,
			Collection<OperationInvokerAdvisor> invokerAdvisors) {
		return new DiscoveredOperationsFactory<O>(parameterValueMapper, invokerAdvisors) {

			@Override
			protected O createOperation(EndpointId endpointId, DiscoveredOperationMethod operationMethod,
					OperationInvoker invoker) {
				return EndpointDiscoverer.this.createOperation(endpointId, operationMethod, invoker);
			}

		};
	}

	@Override
	public final Collection<E> getEndpoints() {
		if (this.endpoints == null) {
			this.endpoints = discoverEndpoints();
		}
		return this.endpoints;
	}

	private Collection<E> discoverEndpoints() {
		Collection<EndpointBean> endpointBeans = createEndpointBeans();
		addExtensionBeans(endpointBeans);
		return convertToEndpoints(endpointBeans);
	}

	private Collection<EndpointBean> createEndpointBeans() {
		Map<EndpointId, EndpointBean> byId = new LinkedHashMap<>();
		String[] beanNames = BeanFactoryUtils.beanNamesForAnnotationIncludingAncestors(this.applicationContext,
				Endpoint.class);
		for (String beanName : beanNames) {
			if (!ScopedProxyUtils.isScopedTarget(beanName)) {
				EndpointBean endpointBean = createEndpointBean(beanName);
				EndpointBean previous = byId.putIfAbsent(endpointBean.getId(), endpointBean);
				Assert.state(previous == null, () -> "Found two endpoints with the id '" + endpointBean.getId() + "': '"
						+ endpointBean.getBeanName() + "' and '" + previous.getBeanName() + "'");
			}
		}
		return byId.values();
	}

	private EndpointBean createEndpointBean(String beanName) {
		Object bean = this.applicationContext.getBean(beanName);
		return new EndpointBean(beanName, bean);
	}

	private void addExtensionBeans(Collection<EndpointBean> endpointBeans) {
		Map<EndpointId, EndpointBean> byId = endpointBeans.stream()
				.collect(Collectors.toMap(EndpointBean::getId, Function.identity()));
		String[] beanNames = BeanFactoryUtils.beanNamesForAnnotationIncludingAncestors(this.applicationContext,
				EndpointExtension.class);
		for (String beanName : beanNames) {
			ExtensionBean extensionBean = createExtensionBean(beanName);
			EndpointBean endpointBean = byId.get(extensionBean.getEndpointId());
			Assert.state(endpointBean != null, () -> ("Invalid extension '" + extensionBean.getBeanName()
					+ "': no endpoint found with id '" + extensionBean.getEndpointId() + "'"));
			addExtensionBean(endpointBean, extensionBean);
		}
	}

	private ExtensionBean createExtensionBean(String beanName) {
		Object bean = this.applicationContext.getBean(beanName);
		return new ExtensionBean(beanName, bean);
	}

	private void addExtensionBean(EndpointBean endpointBean, ExtensionBean extensionBean) {
		if (isExtensionExposed(endpointBean, extensionBean)) {
			Assert.state(isEndpointExposed(endpointBean) || isEndpointFiltered(endpointBean),
					() -> "Endpoint bean '" + endpointBean.getBeanName() + "' cannot support the extension bean '"
							+ extensionBean.getBeanName() + "'");
			endpointBean.addExtension(extensionBean);
		}
	}

	private Collection<E> convertToEndpoints(Collection<EndpointBean> endpointBeans) {
		Set<E> endpoints = new LinkedHashSet<>();
		for (EndpointBean endpointBean : endpointBeans) {
			if (isEndpointExposed(endpointBean)) {
				endpoints.add(convertToEndpoint(endpointBean));
			}
		}
		return Collections.unmodifiableSet(endpoints);
	}

	private E convertToEndpoint(EndpointBean endpointBean) {
		MultiValueMap<OperationKey, O> indexed = new LinkedMultiValueMap<>();
		EndpointId id = endpointBean.getId();
		addOperations(indexed, id, endpointBean.getBean(), false);
		if (endpointBean.getExtensions().size() > 1) {
			String extensionBeans = endpointBean.getExtensions().stream().map(ExtensionBean::getBeanName)
					.collect(Collectors.joining(", "));
			throw new IllegalStateException("Found multiple extensions for the endpoint bean "
					+ endpointBean.getBeanName() + " (" + extensionBeans + ")");
		}
		for (ExtensionBean extensionBean : endpointBean.getExtensions()) {
			addOperations(indexed, id, extensionBean.getBean(), true);
		}
		assertNoDuplicateOperations(endpointBean, indexed);
		List<O> operations = indexed.values().stream().map(this::getLast).filter(Objects::nonNull)
				.collect(Collectors.collectingAndThen(Collectors.toList(), Collections::unmodifiableList));
		return createEndpoint(endpointBean.getBean(), id, endpointBean.isEnabledByDefault(), operations);
	}

	private void addOperations(MultiValueMap<OperationKey, O> indexed, EndpointId id, Object target,
			boolean replaceLast) {
		Set<OperationKey> replacedLast = new HashSet<>();
		Collection<O> operations = this.operationsFactory.createOperations(id, target);
		for (O operation : operations) {
			OperationKey key = createOperationKey(operation);
			O last = getLast(indexed.get(key));
			if (replaceLast && replacedLast.add(key) && last != null) {
				indexed.get(key).remove(last);
			}
			indexed.add(key, operation);
		}
	}

	private <T> T getLast(List<T> list) {
		return CollectionUtils.isEmpty(list) ? null : list.get(list.size() - 1);
	}

	private void assertNoDuplicateOperations(EndpointBean endpointBean, MultiValueMap<OperationKey, O> indexed) {
		List<OperationKey> duplicates = indexed.entrySet().stream().filter((entry) -> entry.getValue().size() > 1)
				.map(Map.Entry::getKey).collect(Collectors.toList());
		if (!duplicates.isEmpty()) {
			Set<ExtensionBean> extensions = endpointBean.getExtensions();
			String extensionBeanNames = extensions.stream().map(ExtensionBean::getBeanName)
					.collect(Collectors.joining(", "));
			throw new IllegalStateException("Unable to map duplicate endpoint operations: " + duplicates.toString()
					+ " to " + endpointBean.getBeanName()
					+ (extensions.isEmpty() ? "" : " (" + extensionBeanNames + ")"));
		}
	}

	private boolean isExtensionExposed(EndpointBean endpointBean, ExtensionBean extensionBean) {
		return isFilterMatch(extensionBean.getFilter(), endpointBean) && isExtensionExposed(extensionBean.getBean());
	}

	/**
	 * Determine if an extension bean should be exposed. Subclasses can override this
	 * method to provide additional logic.
	 * @param extensionBean the extension bean
	 * @return {@code true} if the extension is exposed
	 */
	protected boolean isExtensionExposed(Object extensionBean) {
		return true;
	}

	private boolean isEndpointExposed(EndpointBean endpointBean) {
		return isFilterMatch(endpointBean.getFilter(), endpointBean) && !isEndpointFiltered(endpointBean)
				&& isEndpointExposed(endpointBean.getBean());
	}

	/**
	 * Determine if an endpoint bean should be exposed. Subclasses can override this
	 * method to provide additional logic.
	 * @param endpointBean the endpoint bean
	 * @return {@code true} if the endpoint is exposed
	 */
	protected boolean isEndpointExposed(Object endpointBean) {
		return true;
	}

	private boolean isEndpointFiltered(EndpointBean endpointBean) {
		for (EndpointFilter<E> filter : this.filters) {
			if (!isFilterMatch(filter, endpointBean)) {
				return true;
			}
		}
		return false;
	}

	@SuppressWarnings("unchecked")
	private boolean isFilterMatch(Class<?> filter, EndpointBean endpointBean) {
		if (!isEndpointExposed(endpointBean.getBean())) {
			return false;
		}
		if (filter == null) {
			return true;
		}
		E endpoint = getFilterEndpoint(endpointBean);
		Class<?> generic = ResolvableType.forClass(EndpointFilter.class, filter).resolveGeneric(0);
		if (generic == null || generic.isInstance(endpoint)) {
			EndpointFilter<E> instance = (EndpointFilter<E>) BeanUtils.instantiateClass(filter);
			return isFilterMatch(instance, endpoint);
		}
		return false;

	}

	private boolean isFilterMatch(EndpointFilter<E> filter, EndpointBean endpointBean) {
		return isFilterMatch(filter, getFilterEndpoint(endpointBean));
	}

	@SuppressWarnings("unchecked")
	private boolean isFilterMatch(EndpointFilter<E> filter, E endpoint) {
		return LambdaSafe.callback(EndpointFilter.class, filter, endpoint).withLogger(EndpointDiscoverer.class)
				.invokeAnd((f) -> f.match(endpoint)).get();
	}

	private E getFilterEndpoint(EndpointBean endpointBean) {
		E endpoint = this.filterEndpoints.get(endpointBean);
		if (endpoint == null) {
			endpoint = createEndpoint(endpointBean.getBean(), endpointBean.getId(), endpointBean.isEnabledByDefault(),
					Collections.emptySet());
			this.filterEndpoints.put(endpointBean, endpoint);
		}
		return endpoint;
	}

	@SuppressWarnings("unchecked")
	protected Class<? extends E> getEndpointType() {
		return (Class<? extends E>) ResolvableType.forClass(EndpointDiscoverer.class, getClass()).resolveGeneric(0);
	}

	/**
	 * Factory method called to create the {@link ExposableEndpoint endpoint}.
	 * @param endpointBean the source endpoint bean
	 * @param id the ID of the endpoint
	 * @param enabledByDefault if the endpoint is enabled by default
	 * @param operations the endpoint operations
	 * @return a created endpoint (a {@link DiscoveredEndpoint} is recommended)
	 */
	protected abstract E createEndpoint(Object endpointBean, EndpointId id, boolean enabledByDefault,
			Collection<O> operations);

	/**
	 * Factory method to create an {@link Operation endpoint operation}.
	 * @param endpointId the endpoint id
	 * @param operationMethod the operation method
	 * @param invoker the invoker to use
	 * @return a created operation
	 */
	protected abstract O createOperation(EndpointId endpointId, DiscoveredOperationMethod operationMethod,
			OperationInvoker invoker);

	/**
	 * Create an {@link OperationKey} for the given operation.
	 * @param operation the source operation
	 * @return the operation key
	 */
	protected abstract OperationKey createOperationKey(O operation);

	/**
	 * A key generated for an {@link Operation} based on specific criteria from the actual
	 * operation implementation.
	 */
	protected static final class OperationKey {

		private final Object key;

		private final Supplier<String> description;

		/**
		 * Create a new {@link OperationKey} instance.
		 * @param key the underlying key for the operation
		 * @param description a human readable description of the key
		 */
		public OperationKey(Object key, Supplier<String> description) {
			Assert.notNull(key, "Key must not be null");
			Assert.notNull(description, "Description must not be null");
			this.key = key;
			this.description = description;
		}

		@Override
		public boolean equals(Object obj) {
			if (obj == this) {
				return true;
			}
			if (obj == null || getClass() != obj.getClass()) {
				return false;
			}
			return this.key.equals(((OperationKey) obj).key);
		}

		@Override
		public int hashCode() {
			return this.key.hashCode();
		}

		@Override
		public String toString() {
			return this.description.get();
		}

	}

	/**
	 * Information about an {@link Endpoint @Endpoint} bean.
	 */
	private static class EndpointBean {

		private final String beanName;

		private final Object bean;

		private final EndpointId id;

		private boolean enabledByDefault;

		private final Class<?> filter;

		private Set<ExtensionBean> extensions = new LinkedHashSet<>();

		EndpointBean(String beanName, Object bean) {
<<<<<<< HEAD
			MergedAnnotation<Endpoint> annotation = MergedAnnotations
					.from(bean.getClass(), SearchStrategy.EXHAUSTIVE).get(Endpoint.class);
			String id = annotation.getString("id");
=======
			AnnotationAttributes attributes = AnnotatedElementUtils.findMergedAnnotationAttributes(bean.getClass(),
					Endpoint.class, true, true);
			String id = attributes.getString("id");
>>>>>>> 24925c3d
			Assert.state(StringUtils.hasText(id),
					() -> "No @Endpoint id attribute specified for " + bean.getClass().getName());
			this.beanName = beanName;
			this.bean = bean;
			this.id = EndpointId.of(id);
			this.enabledByDefault = annotation.getBoolean("enableByDefault");
			this.filter = getFilter(this.bean.getClass());
		}

		public void addExtension(ExtensionBean extensionBean) {
			this.extensions.add(extensionBean);
		}

		public Set<ExtensionBean> getExtensions() {
			return this.extensions;
		}

		private Class<?> getFilter(Class<?> type) {
<<<<<<< HEAD
			return MergedAnnotations.from(type).get(FilteredEndpoint.class)
					.getValue(MergedAnnotation.VALUE, Class.class).orElse(null);
=======
			AnnotationAttributes attributes = AnnotatedElementUtils.getMergedAnnotationAttributes(type,
					FilteredEndpoint.class);
			if (attributes == null) {
				return null;
			}
			return attributes.getClass("value");
>>>>>>> 24925c3d
		}

		public String getBeanName() {
			return this.beanName;
		}

		public Object getBean() {
			return this.bean;
		}

		public EndpointId getId() {
			return this.id;
		}

		public boolean isEnabledByDefault() {
			return this.enabledByDefault;
		}

		public Class<?> getFilter() {
			return this.filter;
		}

	}

	/**
	 * Information about an {@link EndpointExtension @EndpointExtension} bean.
	 */
	private static class ExtensionBean {

		private final String beanName;

		private final Object bean;

		private final EndpointId endpointId;

		private final Class<?> filter;

		ExtensionBean(String beanName, Object bean) {
			this.bean = bean;
			this.beanName = beanName;
<<<<<<< HEAD
			MergedAnnotation<EndpointExtension> extensionAnnotation = MergedAnnotations
					.from(bean.getClass()).get(EndpointExtension.class);
			Class<?> endpointType = extensionAnnotation.getClass("endpoint");
			MergedAnnotation<Endpoint> endpointAnnotation = MergedAnnotations
					.from(endpointType, SearchStrategy.EXHAUSTIVE).get(Endpoint.class);
			Assert.state(endpointAnnotation.isPresent(), () -> "Extension "
					+ endpointType.getName() + " does not specify an endpoint");
			this.endpointId = EndpointId.of(endpointAnnotation.getString("id"));
			this.filter = extensionAnnotation.getClass("filter");
=======
			AnnotationAttributes attributes = AnnotatedElementUtils.getMergedAnnotationAttributes(bean.getClass(),
					EndpointExtension.class);
			Class<?> endpointType = attributes.getClass("endpoint");
			AnnotationAttributes endpointAttributes = AnnotatedElementUtils.findMergedAnnotationAttributes(endpointType,
					Endpoint.class, true, true);
			Assert.state(endpointAttributes != null,
					() -> "Extension " + endpointType.getName() + " does not specify an endpoint");
			this.endpointId = EndpointId.of(endpointAttributes.getString("id"));
			this.filter = attributes.getClass("filter");
>>>>>>> 24925c3d
		}

		public String getBeanName() {
			return this.beanName;
		}

		public Object getBean() {
			return this.bean;
		}

		public EndpointId getEndpointId() {
			return this.endpointId;
		}

		public Class<?> getFilter() {
			return this.filter;
		}

	}

}<|MERGE_RESOLUTION|>--- conflicted
+++ resolved
@@ -403,15 +403,9 @@
 		private Set<ExtensionBean> extensions = new LinkedHashSet<>();
 
 		EndpointBean(String beanName, Object bean) {
-<<<<<<< HEAD
-			MergedAnnotation<Endpoint> annotation = MergedAnnotations
-					.from(bean.getClass(), SearchStrategy.EXHAUSTIVE).get(Endpoint.class);
+			MergedAnnotation<Endpoint> annotation = MergedAnnotations.from(bean.getClass(), SearchStrategy.EXHAUSTIVE)
+					.get(Endpoint.class);
 			String id = annotation.getString("id");
-=======
-			AnnotationAttributes attributes = AnnotatedElementUtils.findMergedAnnotationAttributes(bean.getClass(),
-					Endpoint.class, true, true);
-			String id = attributes.getString("id");
->>>>>>> 24925c3d
 			Assert.state(StringUtils.hasText(id),
 					() -> "No @Endpoint id attribute specified for " + bean.getClass().getName());
 			this.beanName = beanName;
@@ -430,17 +424,8 @@
 		}
 
 		private Class<?> getFilter(Class<?> type) {
-<<<<<<< HEAD
 			return MergedAnnotations.from(type).get(FilteredEndpoint.class)
 					.getValue(MergedAnnotation.VALUE, Class.class).orElse(null);
-=======
-			AnnotationAttributes attributes = AnnotatedElementUtils.getMergedAnnotationAttributes(type,
-					FilteredEndpoint.class);
-			if (attributes == null) {
-				return null;
-			}
-			return attributes.getClass("value");
->>>>>>> 24925c3d
 		}
 
 		public String getBeanName() {
@@ -481,27 +466,15 @@
 		ExtensionBean(String beanName, Object bean) {
 			this.bean = bean;
 			this.beanName = beanName;
-<<<<<<< HEAD
-			MergedAnnotation<EndpointExtension> extensionAnnotation = MergedAnnotations
-					.from(bean.getClass()).get(EndpointExtension.class);
+			MergedAnnotation<EndpointExtension> extensionAnnotation = MergedAnnotations.from(bean.getClass())
+					.get(EndpointExtension.class);
 			Class<?> endpointType = extensionAnnotation.getClass("endpoint");
 			MergedAnnotation<Endpoint> endpointAnnotation = MergedAnnotations
 					.from(endpointType, SearchStrategy.EXHAUSTIVE).get(Endpoint.class);
-			Assert.state(endpointAnnotation.isPresent(), () -> "Extension "
-					+ endpointType.getName() + " does not specify an endpoint");
+			Assert.state(endpointAnnotation.isPresent(),
+					() -> "Extension " + endpointType.getName() + " does not specify an endpoint");
 			this.endpointId = EndpointId.of(endpointAnnotation.getString("id"));
 			this.filter = extensionAnnotation.getClass("filter");
-=======
-			AnnotationAttributes attributes = AnnotatedElementUtils.getMergedAnnotationAttributes(bean.getClass(),
-					EndpointExtension.class);
-			Class<?> endpointType = attributes.getClass("endpoint");
-			AnnotationAttributes endpointAttributes = AnnotatedElementUtils.findMergedAnnotationAttributes(endpointType,
-					Endpoint.class, true, true);
-			Assert.state(endpointAttributes != null,
-					() -> "Extension " + endpointType.getName() + " does not specify an endpoint");
-			this.endpointId = EndpointId.of(endpointAttributes.getString("id"));
-			this.filter = attributes.getClass("filter");
->>>>>>> 24925c3d
 		}
 
 		public String getBeanName() {
