--- conflicted
+++ resolved
@@ -48,8 +48,7 @@
 	@Bean
 	@ConditionalOnMissingBean
 	@Conditional(LogFileCondition.class)
-	public LogFileWebEndpoint logFileWebEndpoint(Environment environment,
-			LogFileWebEndpointProperties properties) {
+	public LogFileWebEndpoint logFileWebEndpoint(Environment environment, LogFileWebEndpointProperties properties) {
 		return new LogFileWebEndpoint(environment, properties.getExternalFile());
 	}
 
@@ -59,26 +58,14 @@
 		@Override
 		public ConditionOutcome getMatchOutcome(ConditionContext context, AnnotatedTypeMetadata metadata) {
 			Environment environment = context.getEnvironment();
-			String config = getLogFileConfig(environment, LogFile.FILE_NAME_PROPERTY,
-					LogFile.FILE_PROPERTY);
+			String config = getLogFileConfig(environment, LogFile.FILE_NAME_PROPERTY, LogFile.FILE_PROPERTY);
 			ConditionMessage.Builder message = ConditionMessage.forCondition("Log File");
 			if (StringUtils.hasText(config)) {
-<<<<<<< HEAD
-				return ConditionOutcome
-						.match(message.found(LogFile.FILE_NAME_PROPERTY).items(config));
-=======
-				return ConditionOutcome.match(message.found("logging.file").items(config));
->>>>>>> 24925c3d
+				return ConditionOutcome.match(message.found(LogFile.FILE_NAME_PROPERTY).items(config));
 			}
-			config = getLogFileConfig(environment, LogFile.FILE_PATH_PROPERTY,
-					LogFile.PATH_PROPERTY);
+			config = getLogFileConfig(environment, LogFile.FILE_PATH_PROPERTY, LogFile.PATH_PROPERTY);
 			if (StringUtils.hasText(config)) {
-<<<<<<< HEAD
-				return ConditionOutcome
-						.match(message.found(LogFile.FILE_PATH_PROPERTY).items(config));
-=======
-				return ConditionOutcome.match(message.found("logging.path").items(config));
->>>>>>> 24925c3d
+				return ConditionOutcome.match(message.found(LogFile.FILE_PATH_PROPERTY).items(config));
 			}
 			config = environment.getProperty("management.endpoint.logfile.external-file");
 			if (StringUtils.hasText(config)) {
@@ -87,8 +74,7 @@
 			return ConditionOutcome.noMatch(message.didNotFind("logging file").atAll());
 		}
 
-		private String getLogFileConfig(Environment environment, String configName,
-				String deprecatedConfigName) {
+		private String getLogFileConfig(Environment environment, String configName, String deprecatedConfigName) {
 			String config = environment.resolvePlaceholders("${" + configName + ":}");
 			if (StringUtils.hasText(config)) {
 				return config;
