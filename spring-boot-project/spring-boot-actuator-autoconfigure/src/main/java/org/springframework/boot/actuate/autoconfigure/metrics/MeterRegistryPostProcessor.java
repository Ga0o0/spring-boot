--- conflicted
+++ resolved
@@ -1,9 +1,5 @@
 /*
-<<<<<<< HEAD
- * Copyright 2012-2022 the original author or authors.
-=======
  * Copyright 2012-2023 the original author or authors.
->>>>>>> df5898a1
  *
  * Licensed under the Apache License, Version 2.0 (the "License");
  * you may not use this file except in compliance with the License.
@@ -89,7 +85,6 @@
 		return bean;
 	}
 
-<<<<<<< HEAD
 	@Override
 	public void afterSingletonsInstantiated() {
 		synchronized (this.deferredBindings) {
@@ -113,8 +108,8 @@
 	private void applyCustomizers(MeterRegistry meterRegistry) {
 		List<MeterRegistryCustomizer<?>> customizers = this.customizers.orderedStream().toList();
 		LambdaSafe.callbacks(MeterRegistryCustomizer.class, customizers, meterRegistry)
-				.withLogger(MeterRegistryPostProcessor.class)
-				.invoke((customizer) -> customizer.customize(meterRegistry));
+			.withLogger(MeterRegistryPostProcessor.class)
+			.invoke((customizer) -> customizer.customize(meterRegistry));
 	}
 
 	private void applyFilters(MeterRegistry meterRegistry) {
@@ -150,15 +145,6 @@
 					return;
 				}
 			}
-=======
-	private MeterRegistryConfigurer getConfigurer() {
-		if (this.configurer == null) {
-			boolean hasCompositeMeterRegistry = this.applicationContext
-				.getBeanNamesForType(CompositeMeterRegistry.class, false, false).length != 0;
-			this.configurer = new MeterRegistryConfigurer(this.meterRegistryCustomizers, this.meterFilters,
-					this.meterBinders, this.metricsProperties.getObject().isUseGlobalRegistry(),
-					hasCompositeMeterRegistry);
->>>>>>> df5898a1
 		}
 		this.binders.orderedStream().forEach((binder) -> binder.bindTo(meterRegistry));
 	}
