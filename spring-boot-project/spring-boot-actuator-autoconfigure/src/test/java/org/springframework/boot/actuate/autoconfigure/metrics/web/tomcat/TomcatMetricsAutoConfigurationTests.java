/*
 * Copyright 2012-2019 the original author or authors.
 *
 * Licensed under the Apache License, Version 2.0 (the "License");
 * you may not use this file except in compliance with the License.
 * You may obtain a copy of the License at
 *
 *      https://www.apache.org/licenses/LICENSE-2.0
 *
 * Unless required by applicable law or agreed to in writing, software
 * distributed under the License is distributed on an "AS IS" BASIS,
 * WITHOUT WARRANTIES OR CONDITIONS OF ANY KIND, either express or implied.
 * See the License for the specific language governing permissions and
 * limitations under the License.
 */

package org.springframework.boot.actuate.autoconfigure.metrics.web.tomcat;

import java.util.Collections;

import io.micrometer.core.instrument.MeterRegistry;
import io.micrometer.core.instrument.binder.tomcat.TomcatMetrics;
import io.micrometer.core.instrument.simple.SimpleMeterRegistry;
import org.junit.Test;

import org.springframework.boot.SpringApplication;
import org.springframework.boot.actuate.metrics.web.tomcat.TomcatMetricsBinder;
import org.springframework.boot.autoconfigure.AutoConfigurations;
import org.springframework.boot.autoconfigure.web.reactive.ReactiveWebServerFactoryAutoConfiguration;
import org.springframework.boot.autoconfigure.web.servlet.ServletWebServerFactoryAutoConfiguration;
import org.springframework.boot.context.event.ApplicationStartedEvent;
import org.springframework.boot.test.context.runner.ReactiveWebApplicationContextRunner;
import org.springframework.boot.test.context.runner.WebApplicationContextRunner;
import org.springframework.boot.web.embedded.tomcat.TomcatReactiveWebServerFactory;
import org.springframework.boot.web.embedded.tomcat.TomcatServletWebServerFactory;
import org.springframework.boot.web.reactive.context.AnnotationConfigReactiveWebServerApplicationContext;
import org.springframework.boot.web.servlet.context.AnnotationConfigServletWebServerApplicationContext;
import org.springframework.context.annotation.Bean;
import org.springframework.context.annotation.Configuration;
import org.springframework.http.server.reactive.HttpHandler;

import static org.assertj.core.api.Assertions.assertThat;
import static org.mockito.Mockito.mock;

/**
 * Tests for {@link TomcatMetricsAutoConfiguration}.
 *
 * @author Andy Wilkinson
 */
public class TomcatMetricsAutoConfigurationTests {

	@Test
	public void autoConfiguresTomcatMetricsWithEmbeddedServletTomcat() {
<<<<<<< HEAD
		new WebApplicationContextRunner(
				AnnotationConfigServletWebServerApplicationContext::new)
						.withConfiguration(AutoConfigurations.of(
								TomcatMetricsAutoConfiguration.class,
								ServletWebServerFactoryAutoConfiguration.class))
						.withUserConfiguration(ServletWebServerConfiguration.class,
								MeterRegistryConfiguration.class)
						.run((context) -> {
							context.publishEvent(
									new ApplicationStartedEvent(new SpringApplication(),
											null, context.getSourceApplicationContext()));
							assertThat(context).hasSingleBean(TomcatMetricsBinder.class);
							SimpleMeterRegistry registry = context
									.getBean(SimpleMeterRegistry.class);
							assertThat(
									registry.find("tomcat.sessions.active.max").meter())
											.isNotNull();
							assertThat(registry.find("tomcat.threads.current").meter())
									.isNotNull();
						});
=======
		new WebApplicationContextRunner(AnnotationConfigServletWebServerApplicationContext::new)
				.withConfiguration(AutoConfigurations.of(TomcatMetricsAutoConfiguration.class,
						ServletWebServerFactoryAutoConfiguration.class))
				.withUserConfiguration(ServletWebServerConfiguration.class).run((context) -> {
					assertThat(context).hasSingleBean(TomcatMetrics.class);
					SimpleMeterRegistry registry = new SimpleMeterRegistry();
					context.getBean(TomcatMetrics.class).bindTo(registry);
					assertThat(registry.find("tomcat.sessions.active.max").meter()).isNotNull();
					assertThat(registry.find("tomcat.threads.current").meter()).isNotNull();
				});
	}

	@Test
	public void sessionMetricsAreAvailableWhenEarlyMeterBinderInitializationOccurs() {
		new WebApplicationContextRunner(AnnotationConfigServletWebServerApplicationContext::new)
				.withConfiguration(AutoConfigurations.of(TomcatMetricsAutoConfiguration.class,
						ServletWebServerFactoryAutoConfiguration.class))
				.withUserConfiguration(ServletWebServerConfiguration.class,
						EarlyMeterBinderInitializationConfiguration.class)
				.run((context) -> {
					assertThat(context).hasSingleBean(TomcatMetrics.class);
					SimpleMeterRegistry registry = new SimpleMeterRegistry();
					context.getBean(TomcatMetrics.class).bindTo(registry);
					assertThat(registry.find("tomcat.sessions.active.max").meter()).isNotNull();
					assertThat(registry.find("tomcat.threads.current").meter()).isNotNull();
				});
>>>>>>> c6c139d9
	}

	@Test
	public void autoConfiguresTomcatMetricsWithEmbeddedReactiveTomcat() {
<<<<<<< HEAD
		new ReactiveWebApplicationContextRunner(
				AnnotationConfigReactiveWebServerApplicationContext::new)
						.withConfiguration(AutoConfigurations.of(
								TomcatMetricsAutoConfiguration.class,
								ReactiveWebServerFactoryAutoConfiguration.class))
						.withUserConfiguration(ReactiveWebServerConfiguration.class,
								MeterRegistryConfiguration.class)
						.run((context) -> {
							context.publishEvent(
									new ApplicationStartedEvent(new SpringApplication(),
											null, context.getSourceApplicationContext()));
							SimpleMeterRegistry registry = context
									.getBean(SimpleMeterRegistry.class);
							assertThat(
									registry.find("tomcat.sessions.active.max").meter())
											.isNotNull();
							assertThat(registry.find("tomcat.threads.current").meter())
									.isNotNull();
						});
=======
		new ReactiveWebApplicationContextRunner(AnnotationConfigReactiveWebServerApplicationContext::new)
				.withConfiguration(AutoConfigurations.of(TomcatMetricsAutoConfiguration.class,
						ReactiveWebServerFactoryAutoConfiguration.class))
				.withUserConfiguration(ReactiveWebServerConfiguration.class).run((context) -> {
					assertThat(context).hasSingleBean(TomcatMetrics.class);
					SimpleMeterRegistry registry = new SimpleMeterRegistry();
					context.getBean(TomcatMetrics.class).bindTo(registry);
					assertThat(registry.find("tomcat.sessions.active.max").meter()).isNotNull();
					assertThat(registry.find("tomcat.threads.current").meter()).isNotNull();
				});
>>>>>>> c6c139d9
	}

	@Test
	public void autoConfiguresTomcatMetricsWithStandaloneTomcat() {
<<<<<<< HEAD
		new WebApplicationContextRunner()
				.withConfiguration(
						AutoConfigurations.of(TomcatMetricsAutoConfiguration.class))
				.withUserConfiguration(MeterRegistryConfiguration.class)
				.run((context) -> assertThat(context)
						.hasSingleBean(TomcatMetricsBinder.class));
	}

	@Test
	public void allowsCustomTomcatMetricsBinderToBeUsed() {
		new WebApplicationContextRunner()
				.withConfiguration(
						AutoConfigurations.of(TomcatMetricsAutoConfiguration.class))
				.withUserConfiguration(MeterRegistryConfiguration.class,
						CustomTomcatMetricsBinder.class)
				.run((context) -> assertThat(context)
						.hasSingleBean(TomcatMetricsBinder.class)
						.hasBean("customTomcatMetricsBinder"));
=======
		new WebApplicationContextRunner().withConfiguration(AutoConfigurations.of(TomcatMetricsAutoConfiguration.class))
				.run((context) -> assertThat(context).hasSingleBean(TomcatMetrics.class));
>>>>>>> c6c139d9
	}

	@Test
	public void allowsCustomTomcatMetricsToBeUsed() {
<<<<<<< HEAD
		new WebApplicationContextRunner()
				.withConfiguration(
						AutoConfigurations.of(TomcatMetricsAutoConfiguration.class))
				.withUserConfiguration(MeterRegistryConfiguration.class,
						CustomTomcatMetrics.class)
				.run((context) -> assertThat(context)
						.doesNotHaveBean(TomcatMetricsBinder.class)
						.hasBean("customTomcatMetrics"));
=======
		new WebApplicationContextRunner().withConfiguration(AutoConfigurations.of(TomcatMetricsAutoConfiguration.class))
				.withUserConfiguration(CustomTomcatMetrics.class).run((context) -> assertThat(context)
						.hasSingleBean(TomcatMetrics.class).hasBean("customTomcatMetrics"));
>>>>>>> c6c139d9
	}

	@Configuration
	static class MeterRegistryConfiguration {

		@Bean
		public SimpleMeterRegistry meterRegistry() {
			return new SimpleMeterRegistry();
		}

	}

	@Configuration
	static class ServletWebServerConfiguration {

		@Bean
		public TomcatServletWebServerFactory tomcatFactory() {
			return new TomcatServletWebServerFactory(0);
		}

	}

	@Configuration
	static class ReactiveWebServerConfiguration {

		@Bean
		public TomcatReactiveWebServerFactory tomcatFactory() {
			return new TomcatReactiveWebServerFactory(0);
		}

		@Bean
		public HttpHandler httpHandler() {
			return mock(HttpHandler.class);
		}

	}

	@Configuration
	static class CustomTomcatMetrics {

		@Bean
		public TomcatMetrics customTomcatMetrics() {
			return new TomcatMetrics(null, Collections.emptyList());
		}

	}

	@Configuration
	static class CustomTomcatMetricsBinder {

		@Bean
		public TomcatMetricsBinder customTomcatMetricsBinder(
				MeterRegistry meterRegistry) {
			return new TomcatMetricsBinder(meterRegistry);
		}

	}

}<|MERGE_RESOLUTION|>--- conflicted
+++ resolved
@@ -51,136 +51,56 @@
 
 	@Test
 	public void autoConfiguresTomcatMetricsWithEmbeddedServletTomcat() {
-<<<<<<< HEAD
-		new WebApplicationContextRunner(
-				AnnotationConfigServletWebServerApplicationContext::new)
-						.withConfiguration(AutoConfigurations.of(
-								TomcatMetricsAutoConfiguration.class,
-								ServletWebServerFactoryAutoConfiguration.class))
-						.withUserConfiguration(ServletWebServerConfiguration.class,
-								MeterRegistryConfiguration.class)
-						.run((context) -> {
-							context.publishEvent(
-									new ApplicationStartedEvent(new SpringApplication(),
-											null, context.getSourceApplicationContext()));
-							assertThat(context).hasSingleBean(TomcatMetricsBinder.class);
-							SimpleMeterRegistry registry = context
-									.getBean(SimpleMeterRegistry.class);
-							assertThat(
-									registry.find("tomcat.sessions.active.max").meter())
-											.isNotNull();
-							assertThat(registry.find("tomcat.threads.current").meter())
-									.isNotNull();
-						});
-=======
 		new WebApplicationContextRunner(AnnotationConfigServletWebServerApplicationContext::new)
 				.withConfiguration(AutoConfigurations.of(TomcatMetricsAutoConfiguration.class,
 						ServletWebServerFactoryAutoConfiguration.class))
-				.withUserConfiguration(ServletWebServerConfiguration.class).run((context) -> {
-					assertThat(context).hasSingleBean(TomcatMetrics.class);
-					SimpleMeterRegistry registry = new SimpleMeterRegistry();
-					context.getBean(TomcatMetrics.class).bindTo(registry);
+				.withUserConfiguration(ServletWebServerConfiguration.class, MeterRegistryConfiguration.class)
+				.run((context) -> {
+					context.publishEvent(new ApplicationStartedEvent(new SpringApplication(), null,
+							context.getSourceApplicationContext()));
+					assertThat(context).hasSingleBean(TomcatMetricsBinder.class);
+					SimpleMeterRegistry registry = context.getBean(SimpleMeterRegistry.class);
 					assertThat(registry.find("tomcat.sessions.active.max").meter()).isNotNull();
 					assertThat(registry.find("tomcat.threads.current").meter()).isNotNull();
 				});
 	}
 
 	@Test
-	public void sessionMetricsAreAvailableWhenEarlyMeterBinderInitializationOccurs() {
-		new WebApplicationContextRunner(AnnotationConfigServletWebServerApplicationContext::new)
+	public void autoConfiguresTomcatMetricsWithEmbeddedReactiveTomcat() {
+		new ReactiveWebApplicationContextRunner(AnnotationConfigReactiveWebServerApplicationContext::new)
 				.withConfiguration(AutoConfigurations.of(TomcatMetricsAutoConfiguration.class,
-						ServletWebServerFactoryAutoConfiguration.class))
-				.withUserConfiguration(ServletWebServerConfiguration.class,
-						EarlyMeterBinderInitializationConfiguration.class)
+						ReactiveWebServerFactoryAutoConfiguration.class))
+				.withUserConfiguration(ReactiveWebServerConfiguration.class, MeterRegistryConfiguration.class)
 				.run((context) -> {
-					assertThat(context).hasSingleBean(TomcatMetrics.class);
-					SimpleMeterRegistry registry = new SimpleMeterRegistry();
-					context.getBean(TomcatMetrics.class).bindTo(registry);
+					context.publishEvent(new ApplicationStartedEvent(new SpringApplication(), null,
+							context.getSourceApplicationContext()));
+					SimpleMeterRegistry registry = context.getBean(SimpleMeterRegistry.class);
 					assertThat(registry.find("tomcat.sessions.active.max").meter()).isNotNull();
 					assertThat(registry.find("tomcat.threads.current").meter()).isNotNull();
 				});
->>>>>>> c6c139d9
-	}
-
-	@Test
-	public void autoConfiguresTomcatMetricsWithEmbeddedReactiveTomcat() {
-<<<<<<< HEAD
-		new ReactiveWebApplicationContextRunner(
-				AnnotationConfigReactiveWebServerApplicationContext::new)
-						.withConfiguration(AutoConfigurations.of(
-								TomcatMetricsAutoConfiguration.class,
-								ReactiveWebServerFactoryAutoConfiguration.class))
-						.withUserConfiguration(ReactiveWebServerConfiguration.class,
-								MeterRegistryConfiguration.class)
-						.run((context) -> {
-							context.publishEvent(
-									new ApplicationStartedEvent(new SpringApplication(),
-											null, context.getSourceApplicationContext()));
-							SimpleMeterRegistry registry = context
-									.getBean(SimpleMeterRegistry.class);
-							assertThat(
-									registry.find("tomcat.sessions.active.max").meter())
-											.isNotNull();
-							assertThat(registry.find("tomcat.threads.current").meter())
-									.isNotNull();
-						});
-=======
-		new ReactiveWebApplicationContextRunner(AnnotationConfigReactiveWebServerApplicationContext::new)
-				.withConfiguration(AutoConfigurations.of(TomcatMetricsAutoConfiguration.class,
-						ReactiveWebServerFactoryAutoConfiguration.class))
-				.withUserConfiguration(ReactiveWebServerConfiguration.class).run((context) -> {
-					assertThat(context).hasSingleBean(TomcatMetrics.class);
-					SimpleMeterRegistry registry = new SimpleMeterRegistry();
-					context.getBean(TomcatMetrics.class).bindTo(registry);
-					assertThat(registry.find("tomcat.sessions.active.max").meter()).isNotNull();
-					assertThat(registry.find("tomcat.threads.current").meter()).isNotNull();
-				});
->>>>>>> c6c139d9
 	}
 
 	@Test
 	public void autoConfiguresTomcatMetricsWithStandaloneTomcat() {
-<<<<<<< HEAD
-		new WebApplicationContextRunner()
-				.withConfiguration(
-						AutoConfigurations.of(TomcatMetricsAutoConfiguration.class))
+		new WebApplicationContextRunner().withConfiguration(AutoConfigurations.of(TomcatMetricsAutoConfiguration.class))
 				.withUserConfiguration(MeterRegistryConfiguration.class)
-				.run((context) -> assertThat(context)
-						.hasSingleBean(TomcatMetricsBinder.class));
+				.run((context) -> assertThat(context).hasSingleBean(TomcatMetricsBinder.class));
 	}
 
 	@Test
 	public void allowsCustomTomcatMetricsBinderToBeUsed() {
-		new WebApplicationContextRunner()
-				.withConfiguration(
-						AutoConfigurations.of(TomcatMetricsAutoConfiguration.class))
-				.withUserConfiguration(MeterRegistryConfiguration.class,
-						CustomTomcatMetricsBinder.class)
-				.run((context) -> assertThat(context)
-						.hasSingleBean(TomcatMetricsBinder.class)
+		new WebApplicationContextRunner().withConfiguration(AutoConfigurations.of(TomcatMetricsAutoConfiguration.class))
+				.withUserConfiguration(MeterRegistryConfiguration.class, CustomTomcatMetricsBinder.class)
+				.run((context) -> assertThat(context).hasSingleBean(TomcatMetricsBinder.class)
 						.hasBean("customTomcatMetricsBinder"));
-=======
-		new WebApplicationContextRunner().withConfiguration(AutoConfigurations.of(TomcatMetricsAutoConfiguration.class))
-				.run((context) -> assertThat(context).hasSingleBean(TomcatMetrics.class));
->>>>>>> c6c139d9
 	}
 
 	@Test
 	public void allowsCustomTomcatMetricsToBeUsed() {
-<<<<<<< HEAD
-		new WebApplicationContextRunner()
-				.withConfiguration(
-						AutoConfigurations.of(TomcatMetricsAutoConfiguration.class))
-				.withUserConfiguration(MeterRegistryConfiguration.class,
-						CustomTomcatMetrics.class)
-				.run((context) -> assertThat(context)
-						.doesNotHaveBean(TomcatMetricsBinder.class)
+		new WebApplicationContextRunner().withConfiguration(AutoConfigurations.of(TomcatMetricsAutoConfiguration.class))
+				.withUserConfiguration(MeterRegistryConfiguration.class, CustomTomcatMetrics.class)
+				.run((context) -> assertThat(context).doesNotHaveBean(TomcatMetricsBinder.class)
 						.hasBean("customTomcatMetrics"));
-=======
-		new WebApplicationContextRunner().withConfiguration(AutoConfigurations.of(TomcatMetricsAutoConfiguration.class))
-				.withUserConfiguration(CustomTomcatMetrics.class).run((context) -> assertThat(context)
-						.hasSingleBean(TomcatMetrics.class).hasBean("customTomcatMetrics"));
->>>>>>> c6c139d9
 	}
 
 	@Configuration
@@ -232,8 +152,7 @@
 	static class CustomTomcatMetricsBinder {
 
 		@Bean
-		public TomcatMetricsBinder customTomcatMetricsBinder(
-				MeterRegistry meterRegistry) {
+		public TomcatMetricsBinder customTomcatMetricsBinder(MeterRegistry meterRegistry) {
 			return new TomcatMetricsBinder(meterRegistry);
 		}
 
