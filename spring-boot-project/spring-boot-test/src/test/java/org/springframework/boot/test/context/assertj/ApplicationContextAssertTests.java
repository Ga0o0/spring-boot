--- conflicted
+++ resolved
@@ -61,8 +61,7 @@
 
 	@Test
 	public void createWhenApplicationContextIsNullShouldThrowException() {
-		assertThatIllegalArgumentException()
-				.isThrownBy(() -> new ApplicationContextAssert<>(null, null))
+		assertThatIllegalArgumentException().isThrownBy(() -> new ApplicationContextAssert<>(null, null))
 				.withMessageContaining("ApplicationContext must not be null");
 	}
 
@@ -91,16 +90,9 @@
 
 	@Test
 	public void hasBeanWhenNotStartedShouldFail() {
-<<<<<<< HEAD
 		assertThatExceptionOfType(AssertionError.class)
 				.isThrownBy(() -> assertThat(getAssert(this.failure)).hasBean("foo"))
-				.withMessageContaining(String.format(
-						"but context failed to start:%n java.lang.RuntimeException"));
-=======
-		this.thrown.expect(AssertionError.class);
-		this.thrown.expectMessage(String.format("but context failed to start:%n java.lang.RuntimeException"));
-		assertThat(getAssert(this.failure)).hasBean("foo");
->>>>>>> c6c139d9
+				.withMessageContaining(String.format("but context failed to start:%n java.lang.RuntimeException"));
 	}
 
 	@Test
@@ -111,8 +103,8 @@
 
 	@Test
 	public void hasSingleBeanWhenHasNoBeansShouldFail() {
-		assertThatExceptionOfType(AssertionError.class).isThrownBy(
-				() -> assertThat(getAssert(this.context)).hasSingleBean(Foo.class))
+		assertThatExceptionOfType(AssertionError.class)
+				.isThrownBy(() -> assertThat(getAssert(this.context)).hasSingleBean(Foo.class))
 				.withMessageContaining("to have a single bean of type");
 	}
 
@@ -120,33 +112,25 @@
 	public void hasSingleBeanWhenHasMultipleShouldFail() {
 		this.context.registerSingleton("foo", Foo.class);
 		this.context.registerSingleton("bar", Foo.class);
-		assertThatExceptionOfType(AssertionError.class).isThrownBy(
-				() -> assertThat(getAssert(this.context)).hasSingleBean(Foo.class))
+		assertThatExceptionOfType(AssertionError.class)
+				.isThrownBy(() -> assertThat(getAssert(this.context)).hasSingleBean(Foo.class))
 				.withMessageContaining("but found:");
 	}
 
 	@Test
 	public void hasSingleBeanWhenFailedToStartShouldFail() {
-<<<<<<< HEAD
-		assertThatExceptionOfType(AssertionError.class).isThrownBy(
-				() -> assertThat(getAssert(this.failure)).hasSingleBean(Foo.class))
+		assertThatExceptionOfType(AssertionError.class)
+				.isThrownBy(() -> assertThat(getAssert(this.failure)).hasSingleBean(Foo.class))
 				.withMessageContaining("to have a single bean of type")
-				.withMessageContaining(String.format(
-						"but context failed to start:%n java.lang.RuntimeException"));
-=======
-		this.thrown.expect(AssertionError.class);
-		this.thrown.expectMessage("to have a single bean of type");
-		this.thrown.expectMessage(String.format("but context failed to start:%n java.lang.RuntimeException"));
-		assertThat(getAssert(this.failure)).hasSingleBean(Foo.class);
->>>>>>> c6c139d9
+				.withMessageContaining(String.format("but context failed to start:%n java.lang.RuntimeException"));
 	}
 
 	@Test
 	public void hasSingleBeanWhenInParentShouldFail() {
 		this.parent.registerSingleton("foo", Foo.class);
 		this.context.registerSingleton("bar", Foo.class);
-		assertThatExceptionOfType(AssertionError.class).isThrownBy(
-				() -> assertThat(getAssert(this.context)).hasSingleBean(Foo.class))
+		assertThatExceptionOfType(AssertionError.class)
+				.isThrownBy(() -> assertThat(getAssert(this.context)).hasSingleBean(Foo.class))
 				.withMessageContaining("but found:");
 	}
 
@@ -165,32 +149,24 @@
 	@Test
 	public void doesNotHaveBeanOfTypeWhenHasBeanOfTypeShouldFail() {
 		this.context.registerSingleton("foo", Foo.class);
-		assertThatExceptionOfType(AssertionError.class).isThrownBy(
-				() -> assertThat(getAssert(this.context)).doesNotHaveBean(Foo.class))
+		assertThatExceptionOfType(AssertionError.class)
+				.isThrownBy(() -> assertThat(getAssert(this.context)).doesNotHaveBean(Foo.class))
 				.withMessageContaining("but found");
 	}
 
 	@Test
 	public void doesNotHaveBeanOfTypeWhenFailedToStartShouldFail() {
-<<<<<<< HEAD
-		assertThatExceptionOfType(AssertionError.class).isThrownBy(
-				() -> assertThat(getAssert(this.failure)).doesNotHaveBean(Foo.class))
+		assertThatExceptionOfType(AssertionError.class)
+				.isThrownBy(() -> assertThat(getAssert(this.failure)).doesNotHaveBean(Foo.class))
 				.withMessageContaining("not to have any beans of type")
-				.withMessageContaining(String.format(
-						"but context failed to start:%n java.lang.RuntimeException"));
-=======
-		this.thrown.expect(AssertionError.class);
-		this.thrown.expectMessage("not to have any beans of type");
-		this.thrown.expectMessage(String.format("but context failed to start:%n java.lang.RuntimeException"));
-		assertThat(getAssert(this.failure)).doesNotHaveBean(Foo.class);
->>>>>>> c6c139d9
+				.withMessageContaining(String.format("but context failed to start:%n java.lang.RuntimeException"));
 	}
 
 	@Test
 	public void doesNotHaveBeanOfTypeWhenInParentShouldFail() {
 		this.parent.registerSingleton("foo", Foo.class);
-		assertThatExceptionOfType(AssertionError.class).isThrownBy(
-				() -> assertThat(getAssert(this.context)).doesNotHaveBean(Foo.class))
+		assertThatExceptionOfType(AssertionError.class)
+				.isThrownBy(() -> assertThat(getAssert(this.context)).doesNotHaveBean(Foo.class))
 				.withMessageContaining("but found");
 	}
 
@@ -209,18 +185,15 @@
 	public void doesNotHaveBeanOfNameWhenHasBeanOfTypeShouldFail() {
 		this.context.registerSingleton("foo", Foo.class);
 		assertThatExceptionOfType(AssertionError.class)
-				.isThrownBy(
-						() -> assertThat(getAssert(this.context)).doesNotHaveBean("foo"))
+				.isThrownBy(() -> assertThat(getAssert(this.context)).doesNotHaveBean("foo"))
 				.withMessageContaining("but found");
 	}
 
 	@Test
 	public void doesNotHaveBeanOfNameWhenFailedToStartShouldFail() {
 		assertThatExceptionOfType(AssertionError.class)
-				.isThrownBy(
-						() -> assertThat(getAssert(this.failure)).doesNotHaveBean("foo"))
-				.withMessageContaining("not to have any beans of name")
-				.withMessageContaining("failed to start");
+				.isThrownBy(() -> assertThat(getAssert(this.failure)).doesNotHaveBean("foo"))
+				.withMessageContaining("not to have any beans of name").withMessageContaining("failed to start");
 	}
 
 	@Test
@@ -237,19 +210,10 @@
 
 	@Test
 	public void getBeanNamesWhenFailedToStartShouldFail() {
-<<<<<<< HEAD
-		assertThatExceptionOfType(AssertionError.class)
-				.isThrownBy(
-						() -> assertThat(getAssert(this.failure)).doesNotHaveBean("foo"))
+		assertThatExceptionOfType(AssertionError.class)
+				.isThrownBy(() -> assertThat(getAssert(this.failure)).doesNotHaveBean("foo"))
 				.withMessageContaining("not to have any beans of name")
-				.withMessageContaining(String.format(
-						"but context failed to start:%n java.lang.RuntimeException"));
-=======
-		this.thrown.expect(AssertionError.class);
-		this.thrown.expectMessage("not to have any beans of name");
-		this.thrown.expectMessage(String.format("but context failed to start:%n java.lang.RuntimeException"));
-		assertThat(getAssert(this.failure)).doesNotHaveBean("foo");
->>>>>>> c6c139d9
+				.withMessageContaining(String.format("but context failed to start:%n java.lang.RuntimeException"));
 	}
 
 	@Test
@@ -274,26 +238,17 @@
 
 	@Test
 	public void getBeanOfTypeWhenHasPrimaryBeanShouldReturnPrimary() {
-		AnnotationConfigApplicationContext context = new AnnotationConfigApplicationContext(
-				PrimaryFooConfig.class);
+		AnnotationConfigApplicationContext context = new AnnotationConfigApplicationContext(PrimaryFooConfig.class);
 		assertThat(getAssert(context)).getBean(Foo.class).isInstanceOf(Bar.class);
 		context.close();
 	}
 
 	@Test
 	public void getBeanOfTypeWhenFailedToStartShouldFail() {
-<<<<<<< HEAD
 		assertThatExceptionOfType(AssertionError.class)
 				.isThrownBy(() -> assertThat(getAssert(this.failure)).getBean(Foo.class))
 				.withMessageContaining("to contain bean of type")
-				.withMessageContaining(String.format(
-						"but context failed to start:%n java.lang.RuntimeException"));
-=======
-		this.thrown.expect(AssertionError.class);
-		this.thrown.expectMessage("to contain bean of type");
-		this.thrown.expectMessage(String.format("but context failed to start:%n java.lang.RuntimeException"));
-		assertThat(getAssert(this.failure)).getBean(Foo.class);
->>>>>>> c6c139d9
+				.withMessageContaining(String.format("but context failed to start:%n java.lang.RuntimeException"));
 	}
 
 	@Test
@@ -337,18 +292,10 @@
 
 	@Test
 	public void getBeanOfNameWhenFailedToStartShouldFail() {
-<<<<<<< HEAD
 		assertThatExceptionOfType(AssertionError.class)
 				.isThrownBy(() -> assertThat(getAssert(this.failure)).getBean("foo"))
 				.withMessageContaining("to contain a bean of name")
-				.withMessageContaining(String.format(
-						"but context failed to start:%n java.lang.RuntimeException"));
-=======
-		this.thrown.expect(AssertionError.class);
-		this.thrown.expectMessage("to contain a bean of name");
-		this.thrown.expectMessage(String.format("but context failed to start:%n java.lang.RuntimeException"));
-		assertThat(getAssert(this.failure)).getBean("foo");
->>>>>>> c6c139d9
+				.withMessageContaining(String.format("but context failed to start:%n java.lang.RuntimeException"));
 	}
 
 	@Test
@@ -365,26 +312,17 @@
 	@Test
 	public void getBeanOfNameAndTypeWhenHasNoBeanOfNameButDifferentTypeShouldFail() {
 		this.context.registerSingleton("foo", Foo.class);
-		assertThatExceptionOfType(AssertionError.class).isThrownBy(
-				() -> assertThat(getAssert(this.context)).getBean("foo", String.class))
+		assertThatExceptionOfType(AssertionError.class)
+				.isThrownBy(() -> assertThat(getAssert(this.context)).getBean("foo", String.class))
 				.withMessageContaining("of type");
 	}
 
 	@Test
 	public void getBeanOfNameAndTypeWhenFailedToStartShouldFail() {
-<<<<<<< HEAD
-		assertThatExceptionOfType(AssertionError.class)
-				.isThrownBy(() -> assertThat(getAssert(this.failure)).getBean("foo",
-						Foo.class))
+		assertThatExceptionOfType(AssertionError.class)
+				.isThrownBy(() -> assertThat(getAssert(this.failure)).getBean("foo", Foo.class))
 				.withMessageContaining("to contain a bean of name")
-				.withMessageContaining(String.format(
-						"but context failed to start:%n java.lang.RuntimeException"));
-=======
-		this.thrown.expect(AssertionError.class);
-		this.thrown.expectMessage("to contain a bean of name");
-		this.thrown.expectMessage(String.format("but context failed to start:%n java.lang.RuntimeException"));
-		assertThat(getAssert(this.failure)).getBean("foo", Foo.class);
->>>>>>> c6c139d9
+				.withMessageContaining(String.format("but context failed to start:%n java.lang.RuntimeException"));
 	}
 
 	@Test
@@ -401,18 +339,10 @@
 
 	@Test
 	public void getBeansWhenFailedToStartShouldFail() {
-<<<<<<< HEAD
 		assertThatExceptionOfType(AssertionError.class)
 				.isThrownBy(() -> assertThat(getAssert(this.failure)).getBeans(Foo.class))
 				.withMessageContaining("to get beans of type")
-				.withMessageContaining(String.format(
-						"but context failed to start:%n java.lang.RuntimeException"));
-=======
-		this.thrown.expect(AssertionError.class);
-		this.thrown.expectMessage("to get beans of type");
-		this.thrown.expectMessage(String.format("but context failed to start:%n java.lang.RuntimeException"));
-		assertThat(getAssert(this.failure)).getBeans(Foo.class);
->>>>>>> c6c139d9
+				.withMessageContaining(String.format("but context failed to start:%n java.lang.RuntimeException"));
 	}
 
 	@Test
@@ -455,18 +385,10 @@
 
 	@Test
 	public void hasNotFailedWhenFailedShouldFail() {
-<<<<<<< HEAD
 		assertThatExceptionOfType(AssertionError.class)
 				.isThrownBy(() -> assertThat(getAssert(this.failure)).hasNotFailed())
 				.withMessageContaining("to have not failed")
-				.withMessageContaining(String.format(
-						"but context failed to start:%n java.lang.RuntimeException"));
-=======
-		this.thrown.expect(AssertionError.class);
-		this.thrown.expectMessage("to have not failed");
-		this.thrown.expectMessage(String.format("but context failed to start:%n java.lang.RuntimeException"));
-		assertThat(getAssert(this.failure)).hasNotFailed();
->>>>>>> c6c139d9
+				.withMessageContaining(String.format("but context failed to start:%n java.lang.RuntimeException"));
 	}
 
 	@Test
