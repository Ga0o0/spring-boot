--- conflicted
+++ resolved
@@ -128,22 +128,6 @@
 		return this.support.createCopyAction(this);
 	}
 
-<<<<<<< HEAD
-=======
-	/**
-	 * Returns the {@link Configuration Configurations} of the project associated with
-	 * this task.
-	 * @return the configurations
-	 * @deprecated since 2.3.5 for removal in 2.5 in favor of
-	 * {@link Project#getConfigurations}
-	 */
-	@Internal
-	@Deprecated
-	protected Iterable<Configuration> getConfigurations() {
-		return getProject().getConfigurations();
-	}
-
->>>>>>> 363f5829
 	@Override
 	public Property<String> getMainClass() {
 		return this.mainClass;
