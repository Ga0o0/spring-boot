/*
 * Copyright 2012-2023 the original author or authors.
 *
 * Licensed under the Apache License, Version 2.0 (the "License");
 * you may not use this file except in compliance with the License.
 * You may obtain a copy of the License at
 *
 *      https://www.apache.org/licenses/LICENSE-2.0
 *
 * Unless required by applicable law or agreed to in writing, software
 * distributed under the License is distributed on an "AS IS" BASIS,
 * WITHOUT WARRANTIES OR CONDITIONS OF ANY KIND, either express or implied.
 * See the License for the specific language governing permissions and
 * limitations under the License.
 */

package org.springframework.boot.gradle.tasks.bundling;

import java.io.File;
import java.io.FileOutputStream;
import java.io.IOException;
import java.io.InputStream;
import java.io.OutputStream;
import java.io.OutputStreamWriter;
import java.util.Calendar;
import java.util.Collection;
import java.util.GregorianCalendar;
import java.util.HashMap;
import java.util.LinkedHashMap;
import java.util.LinkedHashSet;
import java.util.List;
import java.util.Map;
import java.util.Set;
import java.util.function.Function;
import java.util.regex.Pattern;
import java.util.zip.CRC32;
import java.util.zip.ZipEntry;

import org.apache.commons.compress.archivers.zip.UnixStat;
import org.apache.commons.compress.archivers.zip.ZipArchiveEntry;
import org.apache.commons.compress.archivers.zip.ZipArchiveOutputStream;
import org.gradle.api.GradleException;
import org.gradle.api.file.FileCopyDetails;
import org.gradle.api.file.FileTreeElement;
import org.gradle.api.internal.file.copy.CopyAction;
import org.gradle.api.internal.file.copy.CopyActionProcessingStream;
import org.gradle.api.java.archives.Attributes;
import org.gradle.api.java.archives.Manifest;
import org.gradle.api.specs.Spec;
import org.gradle.api.tasks.WorkResult;
import org.gradle.api.tasks.WorkResults;

import org.springframework.boot.gradle.tasks.bundling.ResolvedDependencies.DependencyDescriptor;
import org.springframework.boot.loader.tools.DefaultLaunchScript;
import org.springframework.boot.loader.tools.FileUtils;
import org.springframework.boot.loader.tools.JarModeLibrary;
import org.springframework.boot.loader.tools.Layer;
import org.springframework.boot.loader.tools.LayersIndex;
import org.springframework.boot.loader.tools.LibraryCoordinates;
import org.springframework.boot.loader.tools.NativeImageArgFile;
import org.springframework.boot.loader.tools.ReachabilityMetadataProperties;
import org.springframework.util.Assert;
import org.springframework.util.StreamUtils;
import org.springframework.util.StringUtils;

/**
 * A {@link CopyAction} for creating a Spring Boot zip archive (typically a jar or war).
 * Stores jar files without compression as required by Spring Boot's loader.
 *
 * @author Andy Wilkinson
 * @author Phillip Webb
 * @author Scott Frederick
 */
class BootZipCopyAction implements CopyAction {

	static final long CONSTANT_TIME_FOR_ZIP_ENTRIES = new GregorianCalendar(1980, Calendar.FEBRUARY, 1, 0, 0, 0)
		.getTimeInMillis();

	private static final Pattern REACHABILITY_METADATA_PROPERTIES_LOCATION_PATTERN = Pattern
			.compile(ReachabilityMetadataProperties.REACHABILITY_METADATA_PROPERTIES_LOCATION_TEMPLATE.formatted(".*",
					".*", ".*"));

	private final File output;

	private final Manifest manifest;

	private final boolean preserveFileTimestamps;

	private final boolean includeDefaultLoader;

	private final String layerToolsLocation;

	private final Spec<FileTreeElement> requiresUnpack;

	private final Spec<FileTreeElement> exclusions;

	private final LaunchScriptConfiguration launchScript;

	private final Spec<FileCopyDetails> librarySpec;

	private final Function<FileCopyDetails, ZipCompression> compressionResolver;

	private final String encoding;

	private final ResolvedDependencies resolvedDependencies;

	private final LayerResolver layerResolver;

	BootZipCopyAction(File output, Manifest manifest, boolean preserveFileTimestamps, boolean includeDefaultLoader,
			String layerToolsLocation, Spec<FileTreeElement> requiresUnpack, Spec<FileTreeElement> exclusions,
			LaunchScriptConfiguration launchScript, Spec<FileCopyDetails> librarySpec,
			Function<FileCopyDetails, ZipCompression> compressionResolver, String encoding,
			ResolvedDependencies resolvedDependencies, LayerResolver layerResolver) {
		this.output = output;
		this.manifest = manifest;
		this.preserveFileTimestamps = preserveFileTimestamps;
		this.includeDefaultLoader = includeDefaultLoader;
		this.layerToolsLocation = layerToolsLocation;
		this.requiresUnpack = requiresUnpack;
		this.exclusions = exclusions;
		this.launchScript = launchScript;
		this.librarySpec = librarySpec;
		this.compressionResolver = compressionResolver;
		this.encoding = encoding;
		this.resolvedDependencies = resolvedDependencies;
		this.layerResolver = layerResolver;
	}

	@Override
	public WorkResult execute(CopyActionProcessingStream copyActions) {
		try {
			writeArchive(copyActions);
			return WorkResults.didWork(true);
		}
		catch (IOException ex) {
			throw new GradleException("Failed to create " + this.output, ex);
		}
	}

	private void writeArchive(CopyActionProcessingStream copyActions) throws IOException {
		OutputStream output = new FileOutputStream(this.output);
		try {
			writeArchive(copyActions, output);
		}
		finally {
			closeQuietly(output);
		}
	}

	private void writeArchive(CopyActionProcessingStream copyActions, OutputStream output) throws IOException {
		ZipArchiveOutputStream zipOutput = new ZipArchiveOutputStream(output);
		writeLaunchScriptIfNecessary(zipOutput);
		try {
			setEncodingIfNecessary(zipOutput);
			Processor processor = new Processor(zipOutput);
			copyActions.process(processor::process);
			processor.finish();
		}
		finally {
			closeQuietly(zipOutput);
		}
	}

	private void writeLaunchScriptIfNecessary(ZipArchiveOutputStream outputStream) {
		if (this.launchScript == null) {
			return;
		}
		try {
			File file = this.launchScript.getScript();
			Map<String, String> properties = this.launchScript.getProperties();
			outputStream.writePreamble(new DefaultLaunchScript(file, properties).toByteArray());
			this.output.setExecutable(true);
		}
		catch (IOException ex) {
			throw new GradleException("Failed to write launch script to " + this.output, ex);
		}
	}

	private void setEncodingIfNecessary(ZipArchiveOutputStream zipOutputStream) {
		if (this.encoding != null) {
			zipOutputStream.setEncoding(this.encoding);
		}
	}

	private void closeQuietly(OutputStream outputStream) {
		try {
			outputStream.close();
		}
		catch (IOException ex) {
		}
	}

	/**
	 * Internal process used to copy {@link FileCopyDetails file details} to the zip file.
	 */
	private class Processor {

		private final ZipArchiveOutputStream out;

		private final LayersIndex layerIndex;

		private LoaderZipEntries.WrittenEntries writtenLoaderEntries;

		private final Set<String> writtenDirectories = new LinkedHashSet<>();

		private final Map<String, FileCopyDetails> writtenLibraries = new LinkedHashMap<>();

		private final Map<String, FileCopyDetails> reachabilityMetadataProperties = new HashMap<>();

		Processor(ZipArchiveOutputStream out) {
			this.out = out;
			this.layerIndex = (BootZipCopyAction.this.layerResolver != null)
					? new LayersIndex(BootZipCopyAction.this.layerResolver.getLayers()) : null;
		}

		void process(FileCopyDetails details) {
			if (skipProcessing(details)) {
				return;
			}
			try {
				writeLoaderEntriesIfNecessary(details);
				if (details.isDirectory()) {
					processDirectory(details);
				}
				else {
					processFile(details);
				}
			}
			catch (IOException ex) {
				throw new GradleException("Failed to add " + details + " to " + BootZipCopyAction.this.output, ex);
			}
		}

		private boolean skipProcessing(FileCopyDetails details) {
			return BootZipCopyAction.this.exclusions.isSatisfiedBy(details)
					|| (this.writtenLoaderEntries != null && this.writtenLoaderEntries.isWrittenDirectory(details));
		}

		private void processDirectory(FileCopyDetails details) throws IOException {
			String name = details.getRelativePath().getPathString();
			ZipArchiveEntry entry = new ZipArchiveEntry(name + '/');
			prepareEntry(entry, name, getTime(details), UnixStat.FILE_FLAG | details.getMode());
			this.out.putArchiveEntry(entry);
			this.out.closeArchiveEntry();
			this.writtenDirectories.add(name);
		}

		private void processFile(FileCopyDetails details) throws IOException {
			String name = details.getRelativePath().getPathString();
			ZipArchiveEntry entry = new ZipArchiveEntry(name);
			prepareEntry(entry, name, getTime(details), UnixStat.FILE_FLAG | details.getMode());
			ZipCompression compression = BootZipCopyAction.this.compressionResolver.apply(details);
			if (compression == ZipCompression.STORED) {
				prepareStoredEntry(details, entry);
			}
			this.out.putArchiveEntry(entry);
			details.copyTo(this.out);
			this.out.closeArchiveEntry();
			if (BootZipCopyAction.this.librarySpec.isSatisfiedBy(details)) {
				this.writtenLibraries.put(name, details);
			}
			if (REACHABILITY_METADATA_PROPERTIES_LOCATION_PATTERN.matcher(name).matches()) {
				this.reachabilityMetadataProperties.put(name, details);
			}
			if (BootZipCopyAction.this.layerResolver != null) {
				Layer layer = BootZipCopyAction.this.layerResolver.getLayer(details);
				this.layerIndex.add(layer, name);
			}
		}

		private void writeParentDirectoriesIfNecessary(String name, Long time) throws IOException {
			String parentDirectory = getParentDirectory(name);
			if (parentDirectory != null && this.writtenDirectories.add(parentDirectory)) {
				ZipArchiveEntry entry = new ZipArchiveEntry(parentDirectory + '/');
				prepareEntry(entry, parentDirectory, time, UnixStat.DIR_FLAG | UnixStat.DEFAULT_DIR_PERM);
				this.out.putArchiveEntry(entry);
				this.out.closeArchiveEntry();
			}
		}

		private String getParentDirectory(String name) {
			int lastSlash = name.lastIndexOf('/');
			if (lastSlash == -1) {
				return null;
			}
			return name.substring(0, lastSlash);
		}

		void finish() throws IOException {
			writeLoaderEntriesIfNecessary(null);
			writeJarToolsIfNecessary();
			writeClassPathIndexIfNecessary();
			writeNativeImageArgFileIfNecessary();
			// We must write the layer index last
			writeLayersIndexIfNecessary();
		}

		private void writeLoaderEntriesIfNecessary(FileCopyDetails details) throws IOException {
			if (!BootZipCopyAction.this.includeDefaultLoader || this.writtenLoaderEntries != null) {
				return;
			}
			if (isInMetaInf(details)) {
				// Always write loader entries after META-INF directory (see gh-16698)
				return;
			}
			LoaderZipEntries loaderEntries = new LoaderZipEntries(getTime());
			this.writtenLoaderEntries = loaderEntries.writeTo(this.out);
			if (BootZipCopyAction.this.layerResolver != null) {
				for (String name : this.writtenLoaderEntries.getFiles()) {
					Layer layer = BootZipCopyAction.this.layerResolver.getLayer(name);
					this.layerIndex.add(layer, name);
				}
			}
		}

		private boolean isInMetaInf(FileCopyDetails details) {
			if (details == null) {
				return false;
			}
			String[] segments = details.getRelativePath().getSegments();
			return segments.length > 0 && "META-INF".equals(segments[0]);
		}

		private void writeJarToolsIfNecessary() throws IOException {
			if (BootZipCopyAction.this.layerToolsLocation != null) {
				writeJarModeLibrary(BootZipCopyAction.this.layerToolsLocation, JarModeLibrary.LAYER_TOOLS);
			}
		}

		private void writeJarModeLibrary(String location, JarModeLibrary library) throws IOException {
			String name = location + library.getName();
			writeEntry(name, ZipEntryContentWriter.fromInputStream(library.openStream()), false,
					(entry) -> prepareStoredEntry(library.openStream(), entry));
			if (BootZipCopyAction.this.layerResolver != null) {
				Layer layer = BootZipCopyAction.this.layerResolver.getLayer(library);
				this.layerIndex.add(layer, name);
			}
		}

		private void writeClassPathIndexIfNecessary() throws IOException {
			Attributes manifestAttributes = BootZipCopyAction.this.manifest.getAttributes();
			String classPathIndex = (String) manifestAttributes.get("Spring-Boot-Classpath-Index");
			if (classPathIndex != null) {
<<<<<<< HEAD
				Set<String> libraryNames = this.writtenLibraries.keySet();
				List<String> lines = libraryNames.stream().map((line) -> "- \"" + line + "\"").toList();
				ZipEntryContentWriter writer = ZipEntryContentWriter.fromLines(BootZipCopyAction.this.encoding, lines);
				writeEntry(classPathIndex, writer, true);
			}
		}

		private void writeNativeImageArgFileIfNecessary() throws IOException {
			Set<String> excludes = new LinkedHashSet<>();
			for (Map.Entry<String, FileCopyDetails> entry : this.writtenLibraries.entrySet()) {
				DependencyDescriptor descriptor = BootZipCopyAction.this.resolvedDependencies
						.find(entry.getValue().getFile());
				LibraryCoordinates coordinates = (descriptor != null) ? descriptor.getCoordinates() : null;
				FileCopyDetails propertiesFile = (coordinates != null) ? this.reachabilityMetadataProperties
						.get(ReachabilityMetadataProperties.getLocation(coordinates)) : null;
				if (propertiesFile != null) {
					try (InputStream inputStream = propertiesFile.open()) {
						ReachabilityMetadataProperties properties = ReachabilityMetadataProperties
								.fromInputStream(inputStream);
						if (properties.isOverridden()) {
							excludes.add(entry.getKey());
						}
					}
				}
=======
				List<String> lines = this.writtenLibraries.stream()
					.map((line) -> "- \"" + line + "\"")
					.collect(Collectors.toList());
				writeEntry(classPathIndex, ZipEntryContentWriter.fromLines(BootZipCopyAction.this.encoding, lines),
						true);
>>>>>>> df5898a1
			}
			NativeImageArgFile argFile = new NativeImageArgFile(excludes);
			argFile.writeIfNecessary((lines) -> {
				ZipEntryContentWriter writer = ZipEntryContentWriter.fromLines(BootZipCopyAction.this.encoding, lines);
				writeEntry(NativeImageArgFile.LOCATION, writer, true);
			});
		}

		private void writeLayersIndexIfNecessary() throws IOException {
			if (BootZipCopyAction.this.layerResolver != null) {
				Attributes manifestAttributes = BootZipCopyAction.this.manifest.getAttributes();
				String name = (String) manifestAttributes.get("Spring-Boot-Layers-Index");
				Assert.state(StringUtils.hasText(name), "Missing layer index manifest attribute");
				Layer layer = BootZipCopyAction.this.layerResolver.getLayer(name);
				this.layerIndex.add(layer, name);
				writeEntry(name, this.layerIndex::writeTo, false);
			}
		}

		private void writeEntry(String name, ZipEntryContentWriter entryWriter, boolean addToLayerIndex)
				throws IOException {
			writeEntry(name, entryWriter, addToLayerIndex, ZipEntryCustomizer.NONE);
		}

		private void writeEntry(String name, ZipEntryContentWriter entryWriter, boolean addToLayerIndex,
				ZipEntryCustomizer entryCustomizer) throws IOException {
			ZipArchiveEntry entry = new ZipArchiveEntry(name);
			prepareEntry(entry, name, getTime(), UnixStat.FILE_FLAG | UnixStat.DEFAULT_FILE_PERM);
			entryCustomizer.customize(entry);
			this.out.putArchiveEntry(entry);
			entryWriter.writeTo(this.out);
			this.out.closeArchiveEntry();
			if (addToLayerIndex && BootZipCopyAction.this.layerResolver != null) {
				Layer layer = BootZipCopyAction.this.layerResolver.getLayer(name);
				this.layerIndex.add(layer, name);
			}
		}

		private void prepareEntry(ZipArchiveEntry entry, String name, Long time, int mode) throws IOException {
			writeParentDirectoriesIfNecessary(name, time);
			entry.setUnixMode(mode);
			if (time != null) {
				entry.setTime(time);
			}
		}

		private void prepareStoredEntry(FileCopyDetails details, ZipArchiveEntry archiveEntry) throws IOException {
			prepareStoredEntry(details.open(), archiveEntry);
			if (BootZipCopyAction.this.requiresUnpack.isSatisfiedBy(details)) {
				archiveEntry.setComment("UNPACK:" + FileUtils.sha1Hash(details.getFile()));
			}
		}

		private void prepareStoredEntry(InputStream input, ZipArchiveEntry archiveEntry) throws IOException {
			new CrcAndSize(input).setUpStoredEntry(archiveEntry);
		}

		private Long getTime() {
			return getTime(null);
		}

		private Long getTime(FileCopyDetails details) {
			if (!BootZipCopyAction.this.preserveFileTimestamps) {
				return CONSTANT_TIME_FOR_ZIP_ENTRIES;
			}
			if (details != null) {
				return details.getLastModified();
			}
			return null;
		}

	}

	/**
	 * Callback interface used to customize a {@link ZipArchiveEntry}.
	 */
	@FunctionalInterface
	private interface ZipEntryCustomizer {

		ZipEntryCustomizer NONE = (entry) -> {
		};

		/**
		 * Customize the entry.
		 * @param entry the entry to customize
		 * @throws IOException on IO error
		 */
		void customize(ZipArchiveEntry entry) throws IOException;

	}

	/**
	 * Callback used to write a zip entry data.
	 */
	@FunctionalInterface
	private interface ZipEntryContentWriter {

		/**
		 * Write the entry data.
		 * @param out the output stream used to write the data
		 * @throws IOException on IO error
		 */
		void writeTo(ZipArchiveOutputStream out) throws IOException;

		/**
		 * Create a new {@link ZipEntryContentWriter} that will copy content from the
		 * given {@link InputStream}.
		 * @param in the source input stream
		 * @return a new {@link ZipEntryContentWriter} instance
		 */
		static ZipEntryContentWriter fromInputStream(InputStream in) {
			return (out) -> {
				StreamUtils.copy(in, out);
				in.close();
			};
		}

		/**
		 * Create a new {@link ZipEntryContentWriter} that will copy content from the
		 * given lines.
		 * @param encoding the required character encoding
		 * @param lines the lines to write
		 * @return a new {@link ZipEntryContentWriter} instance
		 */
		static ZipEntryContentWriter fromLines(String encoding, Collection<String> lines) {
			return (out) -> {
				OutputStreamWriter writer = new OutputStreamWriter(out, encoding);
				for (String line : lines) {
					writer.append(line).append("\n");
				}
				writer.flush();
			};
		}

	}

	/**
	 * Data holder for CRC and Size.
	 */
	private static class CrcAndSize {

		private static final int BUFFER_SIZE = 32 * 1024;

		private final CRC32 crc = new CRC32();

		private long size;

		CrcAndSize(InputStream inputStream) throws IOException {
			try (inputStream) {
				load(inputStream);
			}
		}

		private void load(InputStream inputStream) throws IOException {
			byte[] buffer = new byte[BUFFER_SIZE];
			int bytesRead;
			while ((bytesRead = inputStream.read(buffer)) != -1) {
				this.crc.update(buffer, 0, bytesRead);
				this.size += bytesRead;
			}
		}

		void setUpStoredEntry(ZipArchiveEntry entry) {
			entry.setSize(this.size);
			entry.setCompressedSize(this.size);
			entry.setCrc(this.crc.getValue());
			entry.setMethod(ZipEntry.STORED);
		}

	}

}<|MERGE_RESOLUTION|>--- conflicted
+++ resolved
@@ -77,8 +77,8 @@
 		.getTimeInMillis();
 
 	private static final Pattern REACHABILITY_METADATA_PROPERTIES_LOCATION_PATTERN = Pattern
-			.compile(ReachabilityMetadataProperties.REACHABILITY_METADATA_PROPERTIES_LOCATION_TEMPLATE.formatted(".*",
-					".*", ".*"));
+		.compile(ReachabilityMetadataProperties.REACHABILITY_METADATA_PROPERTIES_LOCATION_TEMPLATE.formatted(".*", ".*",
+				".*"));
 
 	private final File output;
 
@@ -341,7 +341,6 @@
 			Attributes manifestAttributes = BootZipCopyAction.this.manifest.getAttributes();
 			String classPathIndex = (String) manifestAttributes.get("Spring-Boot-Classpath-Index");
 			if (classPathIndex != null) {
-<<<<<<< HEAD
 				Set<String> libraryNames = this.writtenLibraries.keySet();
 				List<String> lines = libraryNames.stream().map((line) -> "- \"" + line + "\"").toList();
 				ZipEntryContentWriter writer = ZipEntryContentWriter.fromLines(BootZipCopyAction.this.encoding, lines);
@@ -353,26 +352,19 @@
 			Set<String> excludes = new LinkedHashSet<>();
 			for (Map.Entry<String, FileCopyDetails> entry : this.writtenLibraries.entrySet()) {
 				DependencyDescriptor descriptor = BootZipCopyAction.this.resolvedDependencies
-						.find(entry.getValue().getFile());
+					.find(entry.getValue().getFile());
 				LibraryCoordinates coordinates = (descriptor != null) ? descriptor.getCoordinates() : null;
 				FileCopyDetails propertiesFile = (coordinates != null) ? this.reachabilityMetadataProperties
-						.get(ReachabilityMetadataProperties.getLocation(coordinates)) : null;
+					.get(ReachabilityMetadataProperties.getLocation(coordinates)) : null;
 				if (propertiesFile != null) {
 					try (InputStream inputStream = propertiesFile.open()) {
 						ReachabilityMetadataProperties properties = ReachabilityMetadataProperties
-								.fromInputStream(inputStream);
+							.fromInputStream(inputStream);
 						if (properties.isOverridden()) {
 							excludes.add(entry.getKey());
 						}
 					}
 				}
-=======
-				List<String> lines = this.writtenLibraries.stream()
-					.map((line) -> "- \"" + line + "\"")
-					.collect(Collectors.toList());
-				writeEntry(classPathIndex, ZipEntryContentWriter.fromLines(BootZipCopyAction.this.encoding, lines),
-						true);
->>>>>>> df5898a1
 			}
 			NativeImageArgFile argFile = new NativeImageArgFile(excludes);
 			argFile.writeIfNecessary((lines) -> {
