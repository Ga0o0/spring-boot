--- conflicted
+++ resolved
@@ -13,19 +13,6 @@
 	documentation
 }
 
-<<<<<<< HEAD
-repositories {
-	maven {
-		url "https://repo.spring.io/release"
-		mavenContent {
-			includeGroup "io.spring.asciidoctor"
-			includeGroup "io.spring.asciidoctor.backends"
-		}
-	}
-}
-
-=======
->>>>>>> a1c5fcca
 dependencies {
 	asciidoctorExtensions("io.spring.asciidoctor:spring-asciidoctor-extensions-section-ids")
 
