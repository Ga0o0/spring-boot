/*
 * Copyright 2012-2025 the original author or authors.
 *
 * Licensed under the Apache License, Version 2.0 (the "License");
 * you may not use this file except in compliance with the License.
 * You may obtain a copy of the License at
 *
 *      https://www.apache.org/licenses/LICENSE-2.0
 *
 * Unless required by applicable law or agreed to in writing, software
 * distributed under the License is distributed on an "AS IS" BASIS,
 * WITHOUT WARRANTIES OR CONDITIONS OF ANY KIND, either express or implied.
 * See the License for the specific language governing permissions and
 * limitations under the License.
 */

package org.springframework.boot.maven;

import java.io.File;
import java.io.IOException;
import java.net.MalformedURLException;
import java.net.URL;
import java.util.ArrayList;
import java.util.Arrays;
import java.util.Collections;
import java.util.List;
import java.util.Map;
import java.util.Set;
import java.util.stream.Collectors;

import org.apache.maven.artifact.Artifact;
import org.apache.maven.execution.MavenSession;
import org.apache.maven.model.Resource;
import org.apache.maven.plugin.MojoExecutionException;
import org.apache.maven.plugin.MojoFailureException;
import org.apache.maven.plugins.annotations.Component;
import org.apache.maven.plugins.annotations.Parameter;
import org.apache.maven.project.MavenProject;
import org.apache.maven.toolchain.ToolchainManager;

import org.springframework.boot.loader.tools.FileUtils;
<<<<<<< HEAD
import org.springframework.boot.maven.ClasspathBuilder.Classpath;
=======
import org.springframework.util.Assert;
import org.springframework.util.ObjectUtils;
>>>>>>> 082c5859

/**
 * Base class to run a Spring Boot application.
 *
 * @author Phillip Webb
 * @author Stephane Nicoll
 * @author David Liu
 * @author Daniel Young
 * @author Dmytro Nosan
 * @author Moritz Halbritter
 * @since 1.3.0
 * @see RunMojo
 * @see StartMojo
 */
public abstract class AbstractRunMojo extends AbstractDependencyFilterMojo {

	/**
	 * The Maven project.
	 * @since 1.0.0
	 */
	@Parameter(defaultValue = "${project}", readonly = true, required = true)
	private MavenProject project;

	/**
	 * The current Maven session. This is used for toolchain manager API calls.
	 * @since 2.3.0
	 */
	@Parameter(defaultValue = "${session}", readonly = true)
	private MavenSession session;

	/**
	 * The toolchain manager to use to locate a custom JDK.
	 * @since 2.3.0
	 */
	@Component
	private ToolchainManager toolchainManager;

	/**
	 * Add maven resources to the classpath directly, this allows live in-place editing of
	 * resources. Duplicate resources are removed from {@code target/classes} to prevent
	 * them from appearing twice if {@code ClassLoader.getResources()} is called. Please
	 * consider adding {@code spring-boot-devtools} to your project instead as it provides
	 * this feature and many more.
	 * @since 1.0.0
	 */
	@Parameter(property = "spring-boot.run.addResources", defaultValue = "false")
	private boolean addResources = false;

	/**
	 * Path to agent jars.
	 * @since 2.2.0
	 */
	@Parameter(property = "spring-boot.run.agents")
	private File[] agents;

	/**
	 * Flag to say that the agent requires -noverify.
	 * @since 1.0.0
	 */
	@Parameter(property = "spring-boot.run.noverify")
	private boolean noverify = false;

	/**
	 * Current working directory to use for the application. If not specified, basedir
	 * will be used.
	 * @since 1.5.0
	 */
	@Parameter(property = "spring-boot.run.workingDirectory")
	private File workingDirectory;

	/**
	 * JVM arguments that should be associated with the forked process used to run the
	 * application. On command line, make sure to wrap multiple values between quotes.
	 * @since 1.1.0
	 */
	@Parameter(property = "spring-boot.run.jvmArguments")
	private String jvmArguments;

	/**
	 * List of JVM system properties to pass to the process.
	 * @since 2.1.0
	 */
	@Parameter
	private Map<String, String> systemPropertyVariables;

	/**
	 * List of Environment variables that should be associated with the forked process
	 * used to run the application.
	 * @since 2.1.0
	 */
	@Parameter
	private Map<String, String> environmentVariables;

	/**
	 * Arguments that should be passed to the application.
	 * @since 1.0.0
	 */
	@Parameter
	private String[] arguments;

	/**
	 * Arguments from the command line that should be passed to the application. Use
	 * spaces to separate multiple arguments and make sure to wrap multiple values between
	 * quotes. When specified, takes precedence over {@link #arguments}.
	 * @since 2.2.3
	 */
	@Parameter(property = "spring-boot.run.arguments")
	private String commandlineArguments;

	/**
	 * The spring profiles to activate. Convenience shortcut of specifying the
	 * 'spring.profiles.active' argument. On command line use commas to separate multiple
	 * profiles.
	 * @since 1.3.0
	 */
	@Parameter(property = "spring-boot.run.profiles")
	private String[] profiles;

	/**
	 * The name of the main class. If not specified the first compiled class found that
	 * contains a 'main' method will be used.
	 * @since 1.0.0
	 */
	@Parameter(property = "spring-boot.run.main-class")
	private String mainClass;

	/**
	 * Additional classpath elements that should be added to the classpath. An element can
	 * be a directory with classes and resources or a jar file.
	 * @since 3.2.0
	 */
	@Parameter(property = "spring-boot.run.additional-classpath-elements")
	private String[] additionalClasspathElements;

	/**
	 * Directory containing the classes and resource files that should be used to run the
	 * application.
	 * @since 1.0.0
	 */
	@Parameter(defaultValue = "${project.build.outputDirectory}", required = true)
	private File classesDirectory;

	/**
	 * Skip the execution.
	 * @since 1.3.2
	 */
	@Parameter(property = "spring-boot.run.skip", defaultValue = "false")
	private boolean skip;

	@Override
	public void execute() throws MojoExecutionException, MojoFailureException {
		if (this.skip) {
			getLog().debug("skipping run as per configuration.");
			return;
		}
		run(determineMainClass());
	}

	private String determineMainClass() throws MojoExecutionException {
		if (this.mainClass != null) {
			return this.mainClass;
		}
		return SpringBootApplicationClassFinder.findSingleClass(getClassesDirectories());
	}

	/**
	 * Returns the directories that contain the application's classes and resources. When
	 * the application's main class has not been configured, each directory is searched in
	 * turn for an appropriate main class.
	 * @return the directories that contain the application's classes and resources
	 * @since 3.1.0
	 */
	protected List<File> getClassesDirectories() {
		return List.of(this.classesDirectory);
	}

	protected abstract boolean isUseTestClasspath();

	private void run(String startClassName) throws MojoExecutionException, MojoFailureException {
		List<String> args = new ArrayList<>();
		addAgents(args);
		addJvmArgs(args);
		addClasspath(args);
		args.add(startClassName);
		addArgs(args);
		JavaProcessExecutor processExecutor = new JavaProcessExecutor(this.session, this.toolchainManager);
		File workingDirectoryToUse = (this.workingDirectory != null) ? this.workingDirectory
				: this.project.getBasedir();
		if (getLog().isDebugEnabled()) {
			getLog().debug("Working directory: " + workingDirectoryToUse);
			getLog().debug("Java arguments: " + String.join(" ", args));
		}
		run(processExecutor, workingDirectoryToUse, args, determineEnvironmentVariables());
	}

	/**
	 * Run the application.
	 * @param processExecutor the {@link JavaProcessExecutor} to use
	 * @param workingDirectory the working directory of the forked JVM
	 * @param args the arguments (JVM arguments and application arguments)
	 * @param environmentVariables the environment variables
	 * @throws MojoExecutionException in case of MOJO execution errors
	 * @throws MojoFailureException in case of MOJO failures
	 * @since 3.0.0
	 */
	protected abstract void run(JavaProcessExecutor processExecutor, File workingDirectory, List<String> args,
			Map<String, String> environmentVariables) throws MojoExecutionException, MojoFailureException;

	/**
	 * Resolve the application arguments to use.
	 * @return a {@link RunArguments} defining the application arguments
	 */
	protected RunArguments resolveApplicationArguments() {
		RunArguments runArguments = (this.arguments != null) ? new RunArguments(this.arguments)
				: new RunArguments(this.commandlineArguments);
		addActiveProfileArgument(runArguments);
		return runArguments;
	}

	/**
	 * Resolve the environment variables to use.
	 * @return an {@link EnvVariables} defining the environment variables
	 */
	protected EnvVariables resolveEnvVariables() {
		return new EnvVariables(this.environmentVariables);
	}

	private void addArgs(List<String> args) {
		RunArguments applicationArguments = resolveApplicationArguments();
		Collections.addAll(args, applicationArguments.asArray());
		logArguments("Application argument", applicationArguments.asArray());
	}

	private Map<String, String> determineEnvironmentVariables() {
		EnvVariables envVariables = resolveEnvVariables();
		logArguments("Environment variable", envVariables.asArray());
		return envVariables.asMap();
	}

	/**
	 * Resolve the JVM arguments to use.
	 * @return a {@link RunArguments} defining the JVM arguments
	 */
	protected RunArguments resolveJvmArguments() {
		StringBuilder stringBuilder = new StringBuilder();
		if (this.systemPropertyVariables != null) {
			stringBuilder.append(this.systemPropertyVariables.entrySet()
				.stream()
				.map((e) -> SystemPropertyFormatter.format(e.getKey(), e.getValue()))
				.collect(Collectors.joining(" ")));
		}
		if (this.jvmArguments != null) {
			stringBuilder.append(" ").append(this.jvmArguments);
		}
		return new RunArguments(stringBuilder.toString());
	}

	private void addJvmArgs(List<String> args) {
		RunArguments jvmArguments = resolveJvmArguments();
		Collections.addAll(args, jvmArguments.asArray());
		logArguments("JVM argument", jvmArguments.asArray());
	}

	private void addAgents(List<String> args) {
		if (this.agents != null) {
			if (getLog().isInfoEnabled()) {
				getLog().info("Attaching agents: " + Arrays.asList(this.agents));
			}
			for (File agent : this.agents) {
				args.add("-javaagent:" + agent);
			}
		}
		if (this.noverify) {
			args.add("-noverify");
		}
	}

	private void addActiveProfileArgument(RunArguments arguments) {
		if (this.profiles.length > 0) {
			StringBuilder arg = new StringBuilder("--spring.profiles.active=");
			for (int i = 0; i < this.profiles.length; i++) {
				arg.append(this.profiles[i]);
				if (i < this.profiles.length - 1) {
					arg.append(",");
				}
			}
			arguments.getArgs().addFirst(arg.toString());
			logArguments("Active profile", this.profiles);
		}
	}

	private void addClasspath(List<String> args) throws MojoExecutionException {
		try {
			ClassPath classpath = ClassPath.of(getClassPathUrls());
			if (getLog().isDebugEnabled()) {
				getLog().debug("Classpath for forked process: " + classpath);
			}
			args.addAll(classpath.args(true));
		}
		catch (Exception ex) {
			throw new MojoExecutionException("Could not build classpath", ex);
		}
	}

	protected URL[] getClassPathUrls() throws MojoExecutionException {
		try {
			List<URL> urls = new ArrayList<>();
			addAdditionalClasspathLocations(urls);
			addResources(urls);
			addProjectClasses(urls);
			addDependencies(urls);
			return urls.toArray(new URL[0]);
		}
		catch (IOException ex) {
			throw new MojoExecutionException("Unable to build classpath", ex);
		}
	}

	private void addAdditionalClasspathLocations(List<URL> urls) throws MalformedURLException {
		if (this.additionalClasspathElements != null) {
			for (String element : this.additionalClasspathElements) {
				urls.add(new File(element).toURI().toURL());
			}
		}
	}

	private void addResources(List<URL> urls) throws IOException {
		if (this.addResources) {
			for (Resource resource : this.project.getResources()) {
				File directory = new File(resource.getDirectory());
				urls.add(directory.toURI().toURL());
				for (File classesDirectory : getClassesDirectories()) {
					FileUtils.removeDuplicatesFromOutputDirectory(classesDirectory, directory);
				}
			}
		}
	}

	private void addProjectClasses(List<URL> urls) throws MalformedURLException {
		for (File classesDirectory : getClassesDirectories()) {
			urls.add(classesDirectory.toURI().toURL());
		}
	}

	private void addDependencies(List<URL> urls) throws MalformedURLException, MojoExecutionException {
		Set<Artifact> artifacts = (isUseTestClasspath()) ? filterDependencies(this.project.getArtifacts())
				: filterDependencies(this.project.getArtifacts(), new ExcludeTestScopeArtifactFilter());
		for (Artifact artifact : artifacts) {
			if (artifact.getFile() != null) {
				urls.add(artifact.getFile().toURI().toURL());
			}
		}
	}

	private void logArguments(String name, String[] args) {
		if (getLog().isDebugEnabled()) {
			String message = (args.length == 1) ? name + ": " : name + "s: ";
			getLog().debug(Arrays.stream(args).collect(Collectors.joining(" ", message, "")));
		}
	}

	/**
	 * Format System properties.
	 */
	static class SystemPropertyFormatter {

		static String format(String key, String value) {
			if (key == null) {
				return "";
			}
			if (value == null || value.isEmpty()) {
				return String.format("-D%s", key);
			}
			return String.format("-D%s=\"%s\"", key, value);
		}

	}

}<|MERGE_RESOLUTION|>--- conflicted
+++ resolved
@@ -39,12 +39,6 @@
 import org.apache.maven.toolchain.ToolchainManager;
 
 import org.springframework.boot.loader.tools.FileUtils;
-<<<<<<< HEAD
-import org.springframework.boot.maven.ClasspathBuilder.Classpath;
-=======
-import org.springframework.util.Assert;
-import org.springframework.util.ObjectUtils;
->>>>>>> 082c5859
 
 /**
  * Base class to run a Spring Boot application.
@@ -63,6 +57,7 @@
 
 	/**
 	 * The Maven project.
+	 *
 	 * @since 1.0.0
 	 */
 	@Parameter(defaultValue = "${project}", readonly = true, required = true)
@@ -70,6 +65,7 @@
 
 	/**
 	 * The current Maven session. This is used for toolchain manager API calls.
+	 *
 	 * @since 2.3.0
 	 */
 	@Parameter(defaultValue = "${session}", readonly = true)
@@ -77,17 +73,20 @@
 
 	/**
 	 * The toolchain manager to use to locate a custom JDK.
+	 *
 	 * @since 2.3.0
 	 */
 	@Component
 	private ToolchainManager toolchainManager;
 
 	/**
-	 * Add maven resources to the classpath directly, this allows live in-place editing of
-	 * resources. Duplicate resources are removed from {@code target/classes} to prevent
-	 * them from appearing twice if {@code ClassLoader.getResources()} is called. Please
-	 * consider adding {@code spring-boot-devtools} to your project instead as it provides
-	 * this feature and many more.
+	 * Add maven resources to the classpath directly, this allows live in-place
+	 * editing of resources. Duplicate resources are removed from
+	 * {@code target/classes} to prevent them from appearing twice if
+	 * {@code ClassLoader.getResources()} is called. Please consider adding
+	 * {@code spring-boot-devtools} to your project instead as it provides this
+	 * feature and many more.
+	 *
 	 * @since 1.0.0
 	 */
 	@Parameter(property = "spring-boot.run.addResources", defaultValue = "false")
@@ -95,6 +94,7 @@
 
 	/**
 	 * Path to agent jars.
+	 *
 	 * @since 2.2.0
 	 */
 	@Parameter(property = "spring-boot.run.agents")
@@ -102,22 +102,26 @@
 
 	/**
 	 * Flag to say that the agent requires -noverify.
+	 *
 	 * @since 1.0.0
 	 */
 	@Parameter(property = "spring-boot.run.noverify")
 	private boolean noverify = false;
 
 	/**
-	 * Current working directory to use for the application. If not specified, basedir
-	 * will be used.
+	 * Current working directory to use for the application. If not specified,
+	 * basedir will be used.
+	 *
 	 * @since 1.5.0
 	 */
 	@Parameter(property = "spring-boot.run.workingDirectory")
 	private File workingDirectory;
 
 	/**
-	 * JVM arguments that should be associated with the forked process used to run the
-	 * application. On command line, make sure to wrap multiple values between quotes.
+	 * JVM arguments that should be associated with the forked process used to run
+	 * the application. On command line, make sure to wrap multiple values between
+	 * quotes.
+	 *
 	 * @since 1.1.0
 	 */
 	@Parameter(property = "spring-boot.run.jvmArguments")
@@ -125,14 +129,16 @@
 
 	/**
 	 * List of JVM system properties to pass to the process.
+	 *
 	 * @since 2.1.0
 	 */
 	@Parameter
 	private Map<String, String> systemPropertyVariables;
 
 	/**
-	 * List of Environment variables that should be associated with the forked process
-	 * used to run the application.
+	 * List of Environment variables that should be associated with the forked
+	 * process used to run the application.
+	 *
 	 * @since 2.1.0
 	 */
 	@Parameter
@@ -140,6 +146,7 @@
 
 	/**
 	 * Arguments that should be passed to the application.
+	 *
 	 * @since 1.0.0
 	 */
 	@Parameter
@@ -147,8 +154,9 @@
 
 	/**
 	 * Arguments from the command line that should be passed to the application. Use
-	 * spaces to separate multiple arguments and make sure to wrap multiple values between
-	 * quotes. When specified, takes precedence over {@link #arguments}.
+	 * spaces to separate multiple arguments and make sure to wrap multiple values
+	 * between quotes. When specified, takes precedence over {@link #arguments}.
+	 *
 	 * @since 2.2.3
 	 */
 	@Parameter(property = "spring-boot.run.arguments")
@@ -156,32 +164,36 @@
 
 	/**
 	 * The spring profiles to activate. Convenience shortcut of specifying the
-	 * 'spring.profiles.active' argument. On command line use commas to separate multiple
-	 * profiles.
+	 * 'spring.profiles.active' argument. On command line use commas to separate
+	 * multiple profiles.
+	 *
 	 * @since 1.3.0
 	 */
 	@Parameter(property = "spring-boot.run.profiles")
 	private String[] profiles;
 
 	/**
-	 * The name of the main class. If not specified the first compiled class found that
-	 * contains a 'main' method will be used.
+	 * The name of the main class. If not specified the first compiled class found
+	 * that contains a 'main' method will be used.
+	 *
 	 * @since 1.0.0
 	 */
 	@Parameter(property = "spring-boot.run.main-class")
 	private String mainClass;
 
 	/**
-	 * Additional classpath elements that should be added to the classpath. An element can
-	 * be a directory with classes and resources or a jar file.
+	 * Additional classpath elements that should be added to the classpath. An
+	 * element can be a directory with classes and resources or a jar file.
+	 *
 	 * @since 3.2.0
 	 */
 	@Parameter(property = "spring-boot.run.additional-classpath-elements")
 	private String[] additionalClasspathElements;
 
 	/**
-	 * Directory containing the classes and resource files that should be used to run the
-	 * application.
+	 * Directory containing the classes and resource files that should be used to
+	 * run the application.
+	 *
 	 * @since 1.0.0
 	 */
 	@Parameter(defaultValue = "${project.build.outputDirectory}", required = true)
@@ -189,6 +201,7 @@
 
 	/**
 	 * Skip the execution.
+	 *
 	 * @since 1.3.2
 	 */
 	@Parameter(property = "spring-boot.run.skip", defaultValue = "false")
@@ -211,9 +224,10 @@
 	}
 
 	/**
-	 * Returns the directories that contain the application's classes and resources. When
-	 * the application's main class has not been configured, each directory is searched in
-	 * turn for an appropriate main class.
+	 * Returns the directories that contain the application's classes and resources.
+	 * When the application's main class has not been configured, each directory is
+	 * searched in turn for an appropriate main class.
+	 *
 	 * @return the directories that contain the application's classes and resources
 	 * @since 3.1.0
 	 */
@@ -242,6 +256,7 @@
 
 	/**
 	 * Run the application.
+	 *
 	 * @param processExecutor the {@link JavaProcessExecutor} to use
 	 * @param workingDirectory the working directory of the forked JVM
 	 * @param args the arguments (JVM arguments and application arguments)
@@ -255,6 +270,7 @@
 
 	/**
 	 * Resolve the application arguments to use.
+	 *
 	 * @return a {@link RunArguments} defining the application arguments
 	 */
 	protected RunArguments resolveApplicationArguments() {
@@ -266,6 +282,7 @@
 
 	/**
 	 * Resolve the environment variables to use.
+	 *
 	 * @return an {@link EnvVariables} defining the environment variables
 	 */
 	protected EnvVariables resolveEnvVariables() {
@@ -286,15 +303,15 @@
 
 	/**
 	 * Resolve the JVM arguments to use.
+	 *
 	 * @return a {@link RunArguments} defining the JVM arguments
 	 */
 	protected RunArguments resolveJvmArguments() {
 		StringBuilder stringBuilder = new StringBuilder();
 		if (this.systemPropertyVariables != null) {
-			stringBuilder.append(this.systemPropertyVariables.entrySet()
-				.stream()
-				.map((e) -> SystemPropertyFormatter.format(e.getKey(), e.getValue()))
-				.collect(Collectors.joining(" ")));
+			stringBuilder.append(this.systemPropertyVariables.entrySet().stream()
+					.map((e) -> SystemPropertyFormatter.format(e.getKey(), e.getValue()))
+					.collect(Collectors.joining(" ")));
 		}
 		if (this.jvmArguments != null) {
 			stringBuilder.append(" ").append(this.jvmArguments);
@@ -343,8 +360,7 @@
 				getLog().debug("Classpath for forked process: " + classpath);
 			}
 			args.addAll(classpath.args(true));
-		}
-		catch (Exception ex) {
+		} catch (Exception ex) {
 			throw new MojoExecutionException("Could not build classpath", ex);
 		}
 	}
@@ -357,8 +373,7 @@
 			addProjectClasses(urls);
 			addDependencies(urls);
 			return urls.toArray(new URL[0]);
-		}
-		catch (IOException ex) {
+		} catch (IOException ex) {
 			throw new MojoExecutionException("Unable to build classpath", ex);
 		}
 	}
