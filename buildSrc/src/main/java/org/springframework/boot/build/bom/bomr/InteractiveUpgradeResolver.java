/*
 * Copyright 2012-2023 the original author or authors.
 *
 * Licensed under the Apache License, Version 2.0 (the "License");
 * you may not use this file except in compliance with the License.
 * You may obtain a copy of the License at
 *
 *      https://www.apache.org/licenses/LICENSE-2.0
 *
 * Unless required by applicable law or agreed to in writing, software
 * distributed under the License is distributed on an "AS IS" BASIS,
 * WITHOUT WARRANTIES OR CONDITIONS OF ANY KIND, either express or implied.
 * See the License for the specific language governing permissions and
 * limitations under the License.
 */

package org.springframework.boot.build.bom.bomr;

import java.util.Collection;
import java.util.HashMap;
import java.util.List;
import java.util.Map;
import java.util.Objects;
<<<<<<< HEAD
import java.util.Set;
import java.util.SortedSet;
import java.util.stream.Stream;
=======
import java.util.stream.Collectors;
>>>>>>> e0b7720b

import org.gradle.api.internal.tasks.userinput.UserInputHandler;

import org.springframework.boot.build.bom.Library;

/**
 * Interactive {@link UpgradeResolver} that uses command line input to choose the upgrades
 * to apply.
 *
 * @author Andy Wilkinson
 */
public final class InteractiveUpgradeResolver implements UpgradeResolver {

	private final UserInputHandler userInputHandler;

	private final LibraryUpdateResolver libraryUpdateResolver;

	InteractiveUpgradeResolver(UserInputHandler userInputHandler, LibraryUpdateResolver libraryUpdateResolver) {
		this.userInputHandler = userInputHandler;
		this.libraryUpdateResolver = libraryUpdateResolver;
	}

	@Override
	public List<Upgrade> resolveUpgrades(Collection<Library> librariesToUpgrade, Collection<Library> libraries) {
		Map<String, Library> librariesByName = new HashMap<>();
		for (Library library : libraries) {
			librariesByName.put(library.getName(), library);
		}
<<<<<<< HEAD
		return librariesToUpgrade.stream().filter((library) -> !library.getName().equals("Spring Boot"))
				.map((library) -> resolveUpgrade(library, librariesByName)).filter(Objects::nonNull).toList();
=======
		List<LibraryWithVersionOptions> libraryUpdates = this.libraryUpdateResolver
				.findLibraryUpdates(librariesToUpgrade, librariesByName);
		return libraryUpdates.stream().map(this::resolveUpgrade).filter(Objects::nonNull).collect(Collectors.toList());
>>>>>>> e0b7720b
	}

	private Upgrade resolveUpgrade(LibraryWithVersionOptions libraryWithVersionOptions) {
		if (libraryWithVersionOptions.getVersionOptions().isEmpty()) {
			return null;
		}
<<<<<<< HEAD
		VersionOption current = new VersionOption(library.getVersion().getVersion());
		VersionOption selected = this.userInputHandler
				.selectOption(library.getName() + " " + library.getVersion().getVersion(), versionOptions, current);
		return (selected.equals(current)) ? null : new Upgrade(library, selected.version);
	}

	private List<VersionOption> getVersionOptions(Library library, Map<String, Library> libraries) {
		if (library.getVersion().getVersionAlignment() != null) {
			return determineAlignedVersionOption(library, libraries);
		}
		return determineResolvedVersionOptions(library);
	}

	private List<VersionOption> determineResolvedVersionOptions(Library library) {
		Map<String, SortedSet<DependencyVersion>> moduleVersions = new LinkedHashMap<>();
		DependencyVersion libraryVersion = library.getVersion().getVersion();
		for (Group group : library.getGroups()) {
			for (Module module : group.getModules()) {
				moduleVersions.put(group.getId() + ":" + module.getName(),
						getLaterVersionsForModule(group.getId(), module.getName(), libraryVersion));
			}
			for (String bom : group.getBoms()) {
				moduleVersions.put(group.getId() + ":" + bom,
						getLaterVersionsForModule(group.getId(), bom, libraryVersion));
			}
			for (String plugin : group.getPlugins()) {
				moduleVersions.put(group.getId() + ":" + plugin,
						getLaterVersionsForModule(group.getId(), plugin, libraryVersion));
			}
		}
		List<DependencyVersion> allVersions = moduleVersions.values().stream().flatMap(SortedSet::stream).distinct()
				.filter((dependencyVersion) -> isPermitted(dependencyVersion, library.getProhibitedVersions()))
				.toList();
		if (allVersions.isEmpty()) {
			return Collections.emptyList();
		}
		Stream<VersionOption> resolvedVersionOptions = allVersions.stream()
				.map((version) -> new ResolvedVersionOption(version, getMissingModules(moduleVersions, version)));
		return resolvedVersionOptions.toList();
	}

	private List<VersionOption> determineAlignedVersionOption(Library library, Map<String, Library> libraries) {
		VersionOption alignedVersionOption = alignedVersionOption(library, libraries);
		if (alignedVersionOption == null) {
			return Collections.emptyList();
		}
		if (!isPermitted(alignedVersionOption.version, library.getProhibitedVersions())) {
			throw new InvalidUserDataException("Version alignment failed. Version " + alignedVersionOption.version
					+ " from " + library.getName() + " is prohibited");
		}
		return Collections.singletonList(alignedVersionOption);
	}

	private VersionOption alignedVersionOption(Library library, Map<String, Library> libraries) {
		VersionAlignment versionAlignment = library.getVersion().getVersionAlignment();
		Library alignmentLibrary = libraries.get(versionAlignment.getLibraryName());
		DependencyVersions dependencyVersions = alignmentLibrary.getDependencyVersions();
		if (dependencyVersions == null) {
			throw new InvalidUserDataException("Cannot align with library '" + versionAlignment.getLibraryName()
					+ "' as it does not define any dependency versions");
		}
		if (!dependencyVersions.available()) {
			return null;
		}
		Set<String> versions = new HashSet<>();
		for (Group group : library.getGroups()) {
			for (Module module : group.getModules()) {
				String version = dependencyVersions.getVersion(group.getId(), module.getName());
				if (version != null) {
					versions.add(version);
				}
			}
		}
		if (versions.isEmpty()) {
			throw new InvalidUserDataException("Cannot align with library '" + versionAlignment.getLibraryName()
					+ "' as its dependency versions do not include any of this library's modules");
		}
		if (versions.size() > 1) {
			throw new InvalidUserDataException("Cannot align with library '" + versionAlignment.getLibraryName()
					+ "' as it uses multiple different versions of this library's modules");
		}
		DependencyVersion version = DependencyVersion.parse(versions.iterator().next());
		return library.getVersion().getVersion().equals(version) ? null
				: new AlignedVersionOption(version, alignmentLibrary);
	}

	private boolean isPermitted(DependencyVersion dependencyVersion, List<ProhibitedVersion> prohibitedVersions) {
		for (ProhibitedVersion prohibitedVersion : prohibitedVersions) {
			String dependencyVersionToString = dependencyVersion.toString();
			if (prohibitedVersion.getRange() != null && prohibitedVersion.getRange()
					.containsVersion(new DefaultArtifactVersion(dependencyVersionToString))) {
				return false;
			}
			for (String startsWith : prohibitedVersion.getStartsWith()) {
				if (dependencyVersionToString.startsWith(startsWith)) {
					return false;
				}
			}
			for (String endsWith : prohibitedVersion.getEndsWith()) {
				if (dependencyVersionToString.endsWith(endsWith)) {
					return false;
				}
			}
			for (String contains : prohibitedVersion.getContains()) {
				if (dependencyVersionToString.contains(contains)) {
					return false;
				}
			}
		}
		return true;
	}

	private List<String> getMissingModules(Map<String, SortedSet<DependencyVersion>> moduleVersions,
			DependencyVersion version) {
		List<String> missingModules = new ArrayList<>();
		moduleVersions.forEach((name, versions) -> {
			if (!versions.contains(version)) {
				missingModules.add(name);
			}
		});
		return missingModules;
	}

	private SortedSet<DependencyVersion> getLaterVersionsForModule(String groupId, String artifactId,
			DependencyVersion currentVersion) {
		SortedSet<DependencyVersion> versions = this.versionResolver.resolveVersions(groupId, artifactId);
		versions.removeIf((candidate) -> !this.upgradePolicy.test(candidate, currentVersion));
		return versions;
	}

	private static class VersionOption {

		private final DependencyVersion version;

		protected VersionOption(DependencyVersion version) {
			this.version = version;
		}

		@Override
		public String toString() {
			return this.version.toString();
		}

	}

	private static final class AlignedVersionOption extends VersionOption {

		private final Library alignedWith;

		private AlignedVersionOption(DependencyVersion version, Library alignedWith) {
			super(version);
			this.alignedWith = alignedWith;
		}

		@Override
		public String toString() {
			return super.toString() + " (aligned with " + this.alignedWith.getName() + " "
					+ this.alignedWith.getVersion().getVersion() + ")";
		}

	}

	private static final class ResolvedVersionOption extends VersionOption {

		private final List<String> missingModules;

		private ResolvedVersionOption(DependencyVersion version, List<String> missingModules) {
			super(version);
			this.missingModules = missingModules;
		}

		@Override
		public String toString() {
			if (this.missingModules.isEmpty()) {
				return super.toString();
			}
			return super.toString() + " (some modules are missing: "
					+ StringUtils.collectionToDelimitedString(this.missingModules, ", ") + ")";
		}

=======
		VersionOption current = new VersionOption(libraryWithVersionOptions.getLibrary().getVersion().getVersion());
		VersionOption selected = this.userInputHandler.selectOption(
				libraryWithVersionOptions.getLibrary().getName() + " "
						+ libraryWithVersionOptions.getLibrary().getVersion().getVersion(),
				libraryWithVersionOptions.getVersionOptions(), current);
		return (selected.equals(current)) ? null
				: new Upgrade(libraryWithVersionOptions.getLibrary(), selected.getVersion());
>>>>>>> e0b7720b
	}

}<|MERGE_RESOLUTION|>--- conflicted
+++ resolved
@@ -21,13 +21,6 @@
 import java.util.List;
 import java.util.Map;
 import java.util.Objects;
-<<<<<<< HEAD
-import java.util.Set;
-import java.util.SortedSet;
-import java.util.stream.Stream;
-=======
-import java.util.stream.Collectors;
->>>>>>> e0b7720b
 
 import org.gradle.api.internal.tasks.userinput.UserInputHandler;
 
@@ -56,202 +49,15 @@
 		for (Library library : libraries) {
 			librariesByName.put(library.getName(), library);
 		}
-<<<<<<< HEAD
-		return librariesToUpgrade.stream().filter((library) -> !library.getName().equals("Spring Boot"))
-				.map((library) -> resolveUpgrade(library, librariesByName)).filter(Objects::nonNull).toList();
-=======
 		List<LibraryWithVersionOptions> libraryUpdates = this.libraryUpdateResolver
 				.findLibraryUpdates(librariesToUpgrade, librariesByName);
-		return libraryUpdates.stream().map(this::resolveUpgrade).filter(Objects::nonNull).collect(Collectors.toList());
->>>>>>> e0b7720b
+		return libraryUpdates.stream().map(this::resolveUpgrade).filter(Objects::nonNull).toList();
 	}
 
 	private Upgrade resolveUpgrade(LibraryWithVersionOptions libraryWithVersionOptions) {
 		if (libraryWithVersionOptions.getVersionOptions().isEmpty()) {
 			return null;
 		}
-<<<<<<< HEAD
-		VersionOption current = new VersionOption(library.getVersion().getVersion());
-		VersionOption selected = this.userInputHandler
-				.selectOption(library.getName() + " " + library.getVersion().getVersion(), versionOptions, current);
-		return (selected.equals(current)) ? null : new Upgrade(library, selected.version);
-	}
-
-	private List<VersionOption> getVersionOptions(Library library, Map<String, Library> libraries) {
-		if (library.getVersion().getVersionAlignment() != null) {
-			return determineAlignedVersionOption(library, libraries);
-		}
-		return determineResolvedVersionOptions(library);
-	}
-
-	private List<VersionOption> determineResolvedVersionOptions(Library library) {
-		Map<String, SortedSet<DependencyVersion>> moduleVersions = new LinkedHashMap<>();
-		DependencyVersion libraryVersion = library.getVersion().getVersion();
-		for (Group group : library.getGroups()) {
-			for (Module module : group.getModules()) {
-				moduleVersions.put(group.getId() + ":" + module.getName(),
-						getLaterVersionsForModule(group.getId(), module.getName(), libraryVersion));
-			}
-			for (String bom : group.getBoms()) {
-				moduleVersions.put(group.getId() + ":" + bom,
-						getLaterVersionsForModule(group.getId(), bom, libraryVersion));
-			}
-			for (String plugin : group.getPlugins()) {
-				moduleVersions.put(group.getId() + ":" + plugin,
-						getLaterVersionsForModule(group.getId(), plugin, libraryVersion));
-			}
-		}
-		List<DependencyVersion> allVersions = moduleVersions.values().stream().flatMap(SortedSet::stream).distinct()
-				.filter((dependencyVersion) -> isPermitted(dependencyVersion, library.getProhibitedVersions()))
-				.toList();
-		if (allVersions.isEmpty()) {
-			return Collections.emptyList();
-		}
-		Stream<VersionOption> resolvedVersionOptions = allVersions.stream()
-				.map((version) -> new ResolvedVersionOption(version, getMissingModules(moduleVersions, version)));
-		return resolvedVersionOptions.toList();
-	}
-
-	private List<VersionOption> determineAlignedVersionOption(Library library, Map<String, Library> libraries) {
-		VersionOption alignedVersionOption = alignedVersionOption(library, libraries);
-		if (alignedVersionOption == null) {
-			return Collections.emptyList();
-		}
-		if (!isPermitted(alignedVersionOption.version, library.getProhibitedVersions())) {
-			throw new InvalidUserDataException("Version alignment failed. Version " + alignedVersionOption.version
-					+ " from " + library.getName() + " is prohibited");
-		}
-		return Collections.singletonList(alignedVersionOption);
-	}
-
-	private VersionOption alignedVersionOption(Library library, Map<String, Library> libraries) {
-		VersionAlignment versionAlignment = library.getVersion().getVersionAlignment();
-		Library alignmentLibrary = libraries.get(versionAlignment.getLibraryName());
-		DependencyVersions dependencyVersions = alignmentLibrary.getDependencyVersions();
-		if (dependencyVersions == null) {
-			throw new InvalidUserDataException("Cannot align with library '" + versionAlignment.getLibraryName()
-					+ "' as it does not define any dependency versions");
-		}
-		if (!dependencyVersions.available()) {
-			return null;
-		}
-		Set<String> versions = new HashSet<>();
-		for (Group group : library.getGroups()) {
-			for (Module module : group.getModules()) {
-				String version = dependencyVersions.getVersion(group.getId(), module.getName());
-				if (version != null) {
-					versions.add(version);
-				}
-			}
-		}
-		if (versions.isEmpty()) {
-			throw new InvalidUserDataException("Cannot align with library '" + versionAlignment.getLibraryName()
-					+ "' as its dependency versions do not include any of this library's modules");
-		}
-		if (versions.size() > 1) {
-			throw new InvalidUserDataException("Cannot align with library '" + versionAlignment.getLibraryName()
-					+ "' as it uses multiple different versions of this library's modules");
-		}
-		DependencyVersion version = DependencyVersion.parse(versions.iterator().next());
-		return library.getVersion().getVersion().equals(version) ? null
-				: new AlignedVersionOption(version, alignmentLibrary);
-	}
-
-	private boolean isPermitted(DependencyVersion dependencyVersion, List<ProhibitedVersion> prohibitedVersions) {
-		for (ProhibitedVersion prohibitedVersion : prohibitedVersions) {
-			String dependencyVersionToString = dependencyVersion.toString();
-			if (prohibitedVersion.getRange() != null && prohibitedVersion.getRange()
-					.containsVersion(new DefaultArtifactVersion(dependencyVersionToString))) {
-				return false;
-			}
-			for (String startsWith : prohibitedVersion.getStartsWith()) {
-				if (dependencyVersionToString.startsWith(startsWith)) {
-					return false;
-				}
-			}
-			for (String endsWith : prohibitedVersion.getEndsWith()) {
-				if (dependencyVersionToString.endsWith(endsWith)) {
-					return false;
-				}
-			}
-			for (String contains : prohibitedVersion.getContains()) {
-				if (dependencyVersionToString.contains(contains)) {
-					return false;
-				}
-			}
-		}
-		return true;
-	}
-
-	private List<String> getMissingModules(Map<String, SortedSet<DependencyVersion>> moduleVersions,
-			DependencyVersion version) {
-		List<String> missingModules = new ArrayList<>();
-		moduleVersions.forEach((name, versions) -> {
-			if (!versions.contains(version)) {
-				missingModules.add(name);
-			}
-		});
-		return missingModules;
-	}
-
-	private SortedSet<DependencyVersion> getLaterVersionsForModule(String groupId, String artifactId,
-			DependencyVersion currentVersion) {
-		SortedSet<DependencyVersion> versions = this.versionResolver.resolveVersions(groupId, artifactId);
-		versions.removeIf((candidate) -> !this.upgradePolicy.test(candidate, currentVersion));
-		return versions;
-	}
-
-	private static class VersionOption {
-
-		private final DependencyVersion version;
-
-		protected VersionOption(DependencyVersion version) {
-			this.version = version;
-		}
-
-		@Override
-		public String toString() {
-			return this.version.toString();
-		}
-
-	}
-
-	private static final class AlignedVersionOption extends VersionOption {
-
-		private final Library alignedWith;
-
-		private AlignedVersionOption(DependencyVersion version, Library alignedWith) {
-			super(version);
-			this.alignedWith = alignedWith;
-		}
-
-		@Override
-		public String toString() {
-			return super.toString() + " (aligned with " + this.alignedWith.getName() + " "
-					+ this.alignedWith.getVersion().getVersion() + ")";
-		}
-
-	}
-
-	private static final class ResolvedVersionOption extends VersionOption {
-
-		private final List<String> missingModules;
-
-		private ResolvedVersionOption(DependencyVersion version, List<String> missingModules) {
-			super(version);
-			this.missingModules = missingModules;
-		}
-
-		@Override
-		public String toString() {
-			if (this.missingModules.isEmpty()) {
-				return super.toString();
-			}
-			return super.toString() + " (some modules are missing: "
-					+ StringUtils.collectionToDelimitedString(this.missingModules, ", ") + ")";
-		}
-
-=======
 		VersionOption current = new VersionOption(libraryWithVersionOptions.getLibrary().getVersion().getVersion());
 		VersionOption selected = this.userInputHandler.selectOption(
 				libraryWithVersionOptions.getLibrary().getName() + " "
@@ -259,7 +65,6 @@
 				libraryWithVersionOptions.getVersionOptions(), current);
 		return (selected.equals(current)) ? null
 				: new Upgrade(libraryWithVersionOptions.getLibrary(), selected.getVersion());
->>>>>>> e0b7720b
 	}
 
 }