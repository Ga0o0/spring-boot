:numbered!:
[appendix]
[[common-application-properties]]
== Common application properties
Various properties can be specified inside your `application.properties`/`application.yml`
file or as command line switches. This section provides a list of common Spring Boot
properties and references to the underlying classes that consume them.

NOTE: Property contributions can come from additional jar files on your classpath so
you should not consider this an exhaustive list. It is also perfectly legit to define
your own properties.

WARNING: This sample file is meant as a guide only. Do **not** copy/paste the entire
content into your application; rather pick only the properties that you need.


[source,properties,indent=0,subs="verbatim,attributes,macros"]
----
	# ===================================================================
	# COMMON SPRING BOOT PROPERTIES
	#
	# This sample file is provided as a guideline. Do NOT copy it in its
	# entirety to your own application.               ^^^
	# ===================================================================


	# ----------------------------------------
	# CORE PROPERTIES
	# ----------------------------------------

	# BANNER
	banner.charset=UTF-8 # Banner file encoding.
	banner.location=classpath:banner.txt # Banner file location.
	banner.image.location=classpath:banner.gif # Banner image file location (jpg/png can also be used).
	banner.image.width= # Width of the banner image in chars (default 76)
	banner.image.height= # Height of the banner image in chars (default based on image height)
	banner.image.margin= # Left hand image margin in chars (default 2)
	banner.image.invert= # If images should be inverted for dark terminal themes (default false)

	# LOGGING
	logging.config= # Location of the logging configuration file. For instance `classpath:logback.xml` for Logback
	logging.exception-conversion-word=%wEx # Conversion word used when logging exceptions.
	logging.file= # Log file name. For instance `myapp.log`
	logging.level.*= # Log levels severity mapping. For instance `logging.level.org.springframework=DEBUG`
	logging.path= # Location of the log file. For instance `/var/log`
	logging.pattern.console= # Appender pattern for output to the console. Only supported with the default logback setup.
	logging.pattern.file= # Appender pattern for output to the file. Only supported with the default logback setup.
	logging.pattern.level= # Appender pattern for log level (default %5p). Only supported with the default logback setup.
	logging.register-shutdown-hook=false # Register a shutdown hook for the logging system when it is initialized.

	# AOP
	spring.aop.auto=true # Add @EnableAspectJAutoProxy.
	spring.aop.proxy-target-class=false # Whether subclass-based (CGLIB) proxies are to be created (true) as opposed to standard Java interface-based proxies (false).

	# IDENTITY ({sc-spring-boot}/context/ContextIdApplicationContextInitializer.{sc-ext}[ContextIdApplicationContextInitializer])
	spring.application.index= # Application index.
	spring.application.name= # Application name.

	# ADMIN ({sc-spring-boot-autoconfigure}/admin/SpringApplicationAdminJmxAutoConfiguration.{sc-ext}[SpringApplicationAdminJmxAutoConfiguration])
	spring.application.admin.enabled=false # Enable admin features for the application.
	spring.application.admin.jmx-name=org.springframework.boot:type=Admin,name=SpringApplication # JMX name of the application admin MBean.

	# AUTO-CONFIGURATION
	spring.autoconfigure.exclude= # Auto-configuration classes to exclude.

	# SPRING CORE
	spring.beaninfo.ignore=true # Skip search of BeanInfo classes.

	# SPRING CACHE ({sc-spring-boot-autoconfigure}/cache/CacheProperties.{sc-ext}[CacheProperties])
	spring.cache.cache-names= # Comma-separated list of cache names to create if supported by the underlying cache manager.
	spring.cache.caffeine.spec= # The spec to use to create caches. Check CaffeineSpec for more details on the spec format.
	spring.cache.couchbase.expiration=0 # Entry expiration in milliseconds. By default the entries never expire.
	spring.cache.ehcache.config= # The location of the configuration file to use to initialize EhCache.
	spring.cache.guava.spec= # The spec to use to create caches. Check CacheBuilderSpec for more details on the spec format.
	spring.cache.infinispan.config= # The location of the configuration file to use to initialize Infinispan.
	spring.cache.jcache.config= # The location of the configuration file to use to initialize the cache manager.
	spring.cache.jcache.provider= # Fully qualified name of the CachingProvider implementation to use to retrieve the JSR-107 compliant cache manager. Only needed if more than one JSR-107 implementation is available on the classpath.
	spring.cache.type= # Cache type, auto-detected according to the environment by default.

	# SPRING CONFIG - using environment property only ({sc-spring-boot}/context/config/ConfigFileApplicationListener.{sc-ext}[ConfigFileApplicationListener])
	spring.config.location= # Config file locations.
	spring.config.name=application # Config file name.

	# HAZELCAST ({sc-spring-boot-autoconfigure}/hazelcast/HazelcastProperties.{sc-ext}[HazelcastProperties])
	spring.hazelcast.config= # The location of the configuration file to use to initialize Hazelcast.

	# PROJECT INFORMATION ({sc-spring-boot-autoconfigure}/info/ProjectInfoProperties.{sc-ext}[ProjectInfoProperties])
	spring.info.build.location=classpath:META-INF/build-info.properties # Location of the generated build-info.properties file.
	spring.info.git.location=classpath:git.properties # Location of the generated git.properties file.

	# JMX
	spring.jmx.default-domain= # JMX domain name.
	spring.jmx.enabled=true # Expose management beans to the JMX domain.
	spring.jmx.server=mbeanServer # MBeanServer bean name.

	# Email ({sc-spring-boot-autoconfigure}/mail/MailProperties.{sc-ext}[MailProperties])
	spring.mail.default-encoding=UTF-8 # Default MimeMessage encoding.
	spring.mail.host= # SMTP server host. For instance `smtp.example.com`
	spring.mail.jndi-name= # Session JNDI name. When set, takes precedence to others mail settings.
	spring.mail.password= # Login password of the SMTP server.
	spring.mail.port= # SMTP server port.
	spring.mail.properties.*= # Additional JavaMail session properties.
	spring.mail.protocol=smtp # Protocol used by the SMTP server.
	spring.mail.test-connection=false # Test that the mail server is available on startup.
	spring.mail.username= # Login user of the SMTP server.

	# APPLICATION SETTINGS ({sc-spring-boot}/SpringApplication.{sc-ext}[SpringApplication])
	spring.main.banner-mode=console # Mode used to display the banner when the application runs.
	spring.main.sources= # Sources (class name, package name or XML resource location) to include in the ApplicationContext.
	spring.main.web-environment= # Run the application in a web environment (auto-detected by default).

	# FILE ENCODING ({sc-spring-boot}/context/FileEncodingApplicationListener.{sc-ext}[FileEncodingApplicationListener])
	spring.mandatory-file-encoding= # Expected character encoding the application must use.

	# INTERNATIONALIZATION ({sc-spring-boot-autoconfigure}/context/MessageSourceAutoConfiguration.{sc-ext}[MessageSourceAutoConfiguration])
	spring.messages.always-use-message-format=false # Set whether to always apply the MessageFormat rules, parsing even messages without arguments.
	spring.messages.basename=messages # Comma-separated list of basenames, each following the ResourceBundle convention.
	spring.messages.cache-seconds=-1 # Loaded resource bundle files cache expiration, in seconds. When set to -1, bundles are cached forever.
	spring.messages.encoding=UTF-8 # Message bundles encoding.
	spring.messages.fallback-to-system-locale=true # Set whether to fall back to the system Locale if no files for a specific Locale have been found.

	# OUTPUT
	spring.output.ansi.enabled=detect # Configure the ANSI output.

	# PID FILE ({sc-spring-boot}/system/ApplicationPidFileWriter.{sc-ext}[ApplicationPidFileWriter])
	spring.pid.fail-on-write-error= # Fail if ApplicationPidFileWriter is used but it cannot write the PID file.
	spring.pid.file= # Location of the PID file to write (if ApplicationPidFileWriter is used).

	# PROFILES
	spring.profiles.active= # Comma-separated list (or list if using YAML) of <<howto-set-active-spring-profiles,active profiles>>.
	spring.profiles.include= # Unconditionally activate the specified comma separated profiles (or list of profiles if using YAML).

	# SENDGRID ({sc-spring-boot-autoconfigure}/sendgrid/SendGridAutoConfiguration.{sc-ext}[SendGridAutoConfiguration])
	spring.sendgrid.api-key= # SendGrid api key (alternative to username/password)
	spring.sendgrid.username= # SendGrid account username
	spring.sendgrid.password= # SendGrid account password
	spring.sendgrid.proxy.host= # SendGrid proxy host
	spring.sendgrid.proxy.port= # SendGrid proxy port


	# ----------------------------------------
	# WEB PROPERTIES
	# ----------------------------------------

	# EMBEDDED SERVER CONFIGURATION ({sc-spring-boot-autoconfigure}/web/ServerProperties.{sc-ext}[ServerProperties])
	server.address= # Network address to which the server should bind to.
	server.compression.enabled=false # If response compression is enabled.
	server.compression.excluded-user-agents= # List of user-agents to exclude from compression.
	server.compression.mime-types= # Comma-separated list of MIME types that should be compressed. For instance `text/html,text/css,application/json`
	server.compression.min-response-size= # Minimum response size that is required for compression to be performed. For instance 2048
	server.connection-timeout= # Time in milliseconds that connectors will wait for another HTTP request before closing the connection. When not set, the connector's container-specific default will be used. Use a value of -1 to indicate no (i.e. infinite) timeout.
	server.context-parameters.*= # Servlet context init parameters. For instance `server.context-parameters.a=alpha`
	server.context-path= # Context path of the application.
	server.display-name=application # Display name of the application.
	server.max-http-header-size=0 # Maximum size in bytes of the HTTP message header.
	server.error.include-stacktrace=never # When to include a "stacktrace" attribute.
	server.error.path=/error # Path of the error controller.
	server.error.whitelabel.enabled=true # Enable the default error page displayed in browsers in case of a server error.
	server.jetty.acceptors= # Number of acceptor threads to use.
	server.jetty.max-http-post-size=0 # Maximum size in bytes of the HTTP post or put content.
	server.jetty.selectors= # Number of selector threads to use.
	server.jsp-servlet.class-name=org.apache.jasper.servlet.JspServlet # The class name of the JSP servlet.
	server.jsp-servlet.init-parameters.*= # Init parameters used to configure the JSP servlet
	server.jsp-servlet.registered=true # Whether or not the JSP servlet is registered
	server.port=8080 # Server HTTP port.
	server.server-header= # Value to use for the Server response header (no header is sent if empty)
	server.servlet-path=/ # Path of the main dispatcher servlet.
	server.use-forward-headers= # If X-Forwarded-* headers should be applied to the HttpRequest.
	server.session.cookie.comment= # Comment for the session cookie.
	server.session.cookie.domain= # Domain for the session cookie.
	server.session.cookie.http-only= # "HttpOnly" flag for the session cookie.
	server.session.cookie.max-age= # Maximum age of the session cookie in seconds.
	server.session.cookie.name= # Session cookie name.
	server.session.cookie.path= # Path of the session cookie.
	server.session.cookie.secure= # "Secure" flag for the session cookie.
	server.session.persistent=false # Persist session data between restarts.
	server.session.store-dir= # Directory used to store session data.
	server.session.timeout= # Session timeout in seconds.
	server.session.tracking-modes= # Session tracking modes (one or more of the following: "cookie", "url", "ssl").
	server.ssl.ciphers= # Supported SSL ciphers.
	server.ssl.client-auth= # Whether client authentication is wanted ("want") or needed ("need"). Requires a trust store.
	server.ssl.enabled= # Enable SSL support.
	server.ssl.enabled-protocols= # Enabled SSL protocols.
	server.ssl.key-alias= # Alias that identifies the key in the key store.
	server.ssl.key-password= # Password used to access the key in the key store.
	server.ssl.key-store= # Path to the key store that holds the SSL certificate (typically a jks file).
	server.ssl.key-store-password= # Password used to access the key store.
	server.ssl.key-store-provider= # Provider for the key store.
	server.ssl.key-store-type= # Type of the key store.
	server.ssl.protocol=TLS # SSL protocol to use.
	server.ssl.trust-store= # Trust store that holds SSL certificates.
	server.ssl.trust-store-password= # Password used to access the trust store.
	server.ssl.trust-store-provider= # Provider for the trust store.
	server.ssl.trust-store-type= # Type of the trust store.
	server.tomcat.accept-count= # Maximum queue length for incoming connection requests when all possible request processing threads are in use.
	server.tomcat.accesslog.buffered=true # Buffer output such that it is only flushed periodically.
	server.tomcat.accesslog.directory=logs # Directory in which log files are created. Can be relative to the tomcat base dir or absolute.
	server.tomcat.accesslog.enabled=false # Enable access log.
	server.tomcat.accesslog.file-date-format=.yyyy-MM-dd # Date format to place in log file name.
	server.tomcat.accesslog.pattern=common # Format pattern for access logs.
	server.tomcat.accesslog.prefix=access_log # Log file name prefix.
	server.tomcat.accesslog.rename-on-rotate=false # Defer inclusion of the date stamp in the file name until rotate time.
	server.tomcat.accesslog.request-attributes-enabled=false # Set request attributes for IP address, Hostname, protocol and port used for the request.
	server.tomcat.accesslog.rotate=true # Enable access log rotation.
	server.tomcat.accesslog.suffix=.log # Log file name suffix.
	server.tomcat.additional-tld-skip-patterns= # Comma-separated list of additional patterns that match jars to ignore for TLD scanning.
	server.tomcat.background-processor-delay=30 # Delay in seconds between the invocation of backgroundProcess methods.
	server.tomcat.basedir= # Tomcat base directory. If not specified a temporary directory will be used.
	server.tomcat.internal-proxies=10\\.\\d{1,3}\\.\\d{1,3}\\.\\d{1,3}|\\
			192\\.168\\.\\d{1,3}\\.\\d{1,3}|\\
			169\\.254\\.\\d{1,3}\\.\\d{1,3}|\\
			127\\.\\d{1,3}\\.\\d{1,3}\\.\\d{1,3}|\\
			172\\.1[6-9]{1}\\.\\d{1,3}\\.\\d{1,3}|\\
			172\\.2[0-9]{1}\\.\\d{1,3}\\.\\d{1,3}|\\
			172\\.3[0-1]{1}\\.\\d{1,3}\\.\\d{1,3} # regular expression matching trusted IP addresses.
	server.tomcat.max-connections= # Maximum number of connections that the server will accept and process at any given time.
	server.tomcat.max-http-post-size=0 # Maximum size in bytes of the HTTP post content.
	server.tomcat.max-threads=0 # Maximum amount of worker threads.
	server.tomcat.min-spare-threads=0 # Minimum amount of worker threads.
	server.tomcat.port-header=X-Forwarded-Port # Name of the HTTP header used to override the original port value.
	server.tomcat.protocol-header= # Header that holds the incoming protocol, usually named "X-Forwarded-Proto".
	server.tomcat.protocol-header-https-value=https # Value of the protocol header that indicates that the incoming request uses SSL.
	server.tomcat.redirect-context-root= # Whether requests to the context root should be redirected by appending a / to the path.
	server.tomcat.remote-ip-header= # Name of the http header from which the remote ip is extracted. For instance `X-FORWARDED-FOR`
	server.tomcat.uri-encoding=UTF-8 # Character encoding to use to decode the URI.
	server.undertow.accesslog.dir= # Undertow access log directory.
	server.undertow.accesslog.enabled=false # Enable access log.
	server.undertow.accesslog.pattern=common # Format pattern for access logs.
	server.undertow.accesslog.prefix=access_log. # Log file name prefix.
	server.undertow.accesslog.rotate=true # Enable access log rotation.
	server.undertow.accesslog.suffix=log # Log file name suffix.
	server.undertow.buffer-size= # Size of each buffer in bytes.
	server.undertow.direct-buffers= # Allocate buffers outside the Java heap.
	server.undertow.io-threads= # Number of I/O threads to create for the worker.
	server.undertow.max-http-post-size=0 # Maximum size in bytes of the HTTP post content.
	server.undertow.worker-threads= # Number of worker threads.

	# FREEMARKER ({sc-spring-boot-autoconfigure}/freemarker/FreeMarkerAutoConfiguration.{sc-ext}[FreeMarkerAutoConfiguration])
	spring.freemarker.allow-request-override=false # Set whether HttpServletRequest attributes are allowed to override (hide) controller generated model attributes of the same name.
	spring.freemarker.allow-session-override=false # Set whether HttpSession attributes are allowed to override (hide) controller generated model attributes of the same name.
	spring.freemarker.cache=false # Enable template caching.
	spring.freemarker.charset=UTF-8 # Template encoding.
	spring.freemarker.check-template-location=true # Check that the templates location exists.
	spring.freemarker.content-type=text/html # Content-Type value.
	spring.freemarker.enabled=true # Enable MVC view resolution for this technology.
	spring.freemarker.expose-request-attributes=false # Set whether all request attributes should be added to the model prior to merging with the template.
	spring.freemarker.expose-session-attributes=false # Set whether all HttpSession attributes should be added to the model prior to merging with the template.
	spring.freemarker.expose-spring-macro-helpers=true # Set whether to expose a RequestContext for use by Spring's macro library, under the name "springMacroRequestContext".
	spring.freemarker.prefer-file-system-access=true # Prefer file system access for template loading. File system access enables hot detection of template changes.
	spring.freemarker.prefix= # Prefix that gets prepended to view names when building a URL.
	spring.freemarker.request-context-attribute= # Name of the RequestContext attribute for all views.
	spring.freemarker.settings.*= # Well-known FreeMarker keys which will be passed to FreeMarker's Configuration.
	spring.freemarker.suffix= # Suffix that gets appended to view names when building a URL.
	spring.freemarker.template-loader-path=classpath:/templates/ # Comma-separated list of template paths.
	spring.freemarker.view-names= # White list of view names that can be resolved.

	# GROOVY TEMPLATES ({sc-spring-boot-autoconfigure}/groovy/template/GroovyTemplateAutoConfiguration.{sc-ext}[GroovyTemplateAutoConfiguration])
	spring.groovy.template.allow-request-override=false # Set whether HttpServletRequest attributes are allowed to override (hide) controller generated model attributes of the same name.
	spring.groovy.template.allow-session-override=false # Set whether HttpSession attributes are allowed to override (hide) controller generated model attributes of the same name.
	spring.groovy.template.cache= # Enable template caching.
	spring.groovy.template.charset=UTF-8 # Template encoding.
	spring.groovy.template.check-template-location=true # Check that the templates location exists.
	spring.groovy.template.configuration.*= # See GroovyMarkupConfigurer
	spring.groovy.template.content-type=test/html # Content-Type value.
	spring.groovy.template.enabled=true # Enable MVC view resolution for this technology.
	spring.groovy.template.expose-request-attributes=false # Set whether all request attributes should be added to the model prior to merging with the template.
	spring.groovy.template.expose-session-attributes=false # Set whether all HttpSession attributes should be added to the model prior to merging with the template.
	spring.groovy.template.expose-spring-macro-helpers=true # Set whether to expose a RequestContext for use by Spring's macro library, under the name "springMacroRequestContext".
	spring.groovy.template.prefix= # Prefix that gets prepended to view names when building a URL.
	spring.groovy.template.request-context-attribute= # Name of the RequestContext attribute for all views.
	spring.groovy.template.resource-loader-path=classpath:/templates/ # Template path.
	spring.groovy.template.suffix=.tpl # Suffix that gets appended to view names when building a URL.
	spring.groovy.template.view-names= # White list of view names that can be resolved.

	# SPRING HATEOAS ({sc-spring-boot-autoconfigure}/hateoas/HateoasProperties.{sc-ext}[HateoasProperties])
	spring.hateoas.use-hal-as-default-json-media-type=true # Specify if application/hal+json responses should be sent to requests that accept application/json.

	# HTTP message conversion
	spring.http.converters.preferred-json-mapper=jackson # Preferred JSON mapper to use for HTTP message conversion. Set to "gson" to force the use of Gson when both it and Jackson are on the classpath.

	# HTTP encoding ({sc-spring-boot-autoconfigure}/web/HttpEncodingProperties.{sc-ext}[HttpEncodingProperties])
	spring.http.encoding.charset=UTF-8 # Charset of HTTP requests and responses. Added to the "Content-Type" header if not set explicitly.
	spring.http.encoding.enabled=true # Enable http encoding support.
	spring.http.encoding.force= # Force the encoding to the configured charset on HTTP requests and responses.
	spring.http.encoding.force-request= # Force the encoding to the configured charset on HTTP requests. Defaults to true when "force" has not been specified.
	spring.http.encoding.force-response= # Force the encoding to the configured charset on HTTP responses.
	spring.http.encoding.mapping= # Locale to Encoding mapping.

	# MULTIPART ({sc-spring-boot-autoconfigure}/web/MultipartProperties.{sc-ext}[MultipartProperties])
	spring.http.multipart.enabled=true # Enable support of multi-part uploads.
	spring.http.multipart.file-size-threshold=0 # Threshold after which files will be written to disk. Values can use the suffixed "MB" or "KB" to indicate a Megabyte or Kilobyte size.
	spring.http.multipart.location= # Intermediate location of uploaded files.
	spring.http.multipart.max-file-size=1MB # Max file size. Values can use the suffixed "MB" or "KB" to indicate a Megabyte or Kilobyte size.
	spring.http.multipart.max-request-size=10MB # Max request size. Values can use the suffixed "MB" or "KB" to indicate a Megabyte or Kilobyte size.
	spring.http.multipart.resolve-lazily=false # Whether to resolve the multipart request lazily at the time of file or parameter access.

	# JACKSON ({sc-spring-boot-autoconfigure}/jackson/JacksonProperties.{sc-ext}[JacksonProperties])
	spring.jackson.date-format= # Date format string or a fully-qualified date format class name. For instance `yyyy-MM-dd HH:mm:ss`.
	spring.jackson.default-property-inclusion= # Controls the inclusion of properties during serialization.
	spring.jackson.deserialization.*= # Jackson on/off features that affect the way Java objects are deserialized.
	spring.jackson.generator.*= # Jackson on/off features for generators.
	spring.jackson.joda-date-time-format= # Joda date time format string. If not configured, "date-format" will be used as a fallback if it is configured with a format string.
	spring.jackson.locale= # Locale used for formatting.
	spring.jackson.mapper.*= # Jackson general purpose on/off features.
	spring.jackson.parser.*= # Jackson on/off features for parsers.
	spring.jackson.property-naming-strategy= # One of the constants on Jackson's PropertyNamingStrategy. Can also be a fully-qualified class name of a PropertyNamingStrategy subclass.
	spring.jackson.serialization.*= # Jackson on/off features that affect the way Java objects are serialized.
	spring.jackson.time-zone= # Time zone used when formatting dates. For instance `America/Los_Angeles`

	# JERSEY ({sc-spring-boot-autoconfigure}/jersey/JerseyProperties.{sc-ext}[JerseyProperties])
	spring.jersey.application-path= # Path that serves as the base URI for the application. Overrides the value of "@ApplicationPath" if specified.
	spring.jersey.filter.order=0 # Jersey filter chain order.
	spring.jersey.init.*= # Init parameters to pass to Jersey via the servlet or filter.
	spring.jersey.servlet.load-on-startup=-1 # Load on startup priority of the Jersey servlet.
	spring.jersey.type=servlet # Jersey integration type.

    # SPRING LDAP ({sc-spring-boot-autoconfigure}/ldap/LdapProperties.{sc-ext}[LdapProperties])
    spring.ldap.urls= # LDAP URLs of the server.
    spring.ldap.base= # Base suffix from which all operations should originate.
    spring.ldap.username= # Login user of the server.
    spring.ldap.password= # Login password of the server.
    spring.ldap.base-environment.*= # LDAP specification settings.

    # EMBEDDED LDAP ({sc-spring-boot-autoconfigure}/ldap/embedded/EmbeddedLdapProperties.{sc-ext}[EmbeddedLdapProperties])
    spring.ldap.embedded.base-dn= # The base DN
    spring.ldap.embedded.credential.username= # Embedded LDAP username.
    spring.ldap.embedded.credential.password= # Embedded LDAP password.
    spring.ldap.embedded.ldif=classpath:schema.ldif # Schema (LDIF) script resource reference.
    spring.ldap.embedded.port= # Embedded LDAP port.
    spring.ldap.embedded.validation.enabled=true # Enable LDAP schema validation.
    spring.ldap.embedded.validation.schema= # Path to the custom schema.

	# SPRING MOBILE DEVICE VIEWS ({sc-spring-boot-autoconfigure}/mobile/DeviceDelegatingViewResolverAutoConfiguration.{sc-ext}[DeviceDelegatingViewResolverAutoConfiguration])
	spring.mobile.devicedelegatingviewresolver.enable-fallback=false # Enable support for fallback resolution.
	spring.mobile.devicedelegatingviewresolver.enabled=false # Enable device view resolver.
	spring.mobile.devicedelegatingviewresolver.mobile-prefix=mobile/ # Prefix that gets prepended to view names for mobile devices.
	spring.mobile.devicedelegatingviewresolver.mobile-suffix= # Suffix that gets appended to view names for mobile devices.
	spring.mobile.devicedelegatingviewresolver.normal-prefix= # Prefix that gets prepended to view names for normal devices.
	spring.mobile.devicedelegatingviewresolver.normal-suffix= # Suffix that gets appended to view names for normal devices.
	spring.mobile.devicedelegatingviewresolver.tablet-prefix=tablet/ # Prefix that gets prepended to view names for tablet devices.
	spring.mobile.devicedelegatingviewresolver.tablet-suffix= # Suffix that gets appended to view names for tablet devices.

	# SPRING MOBILE SITE PREFERENCE ({sc-spring-boot-autoconfigure}/mobile/SitePreferenceAutoConfiguration.{sc-ext}[SitePreferenceAutoConfiguration])
	spring.mobile.sitepreference.enabled=true # Enable SitePreferenceHandler.

	# MUSTACHE TEMPLATES ({sc-spring-boot-autoconfigure}/mustache/MustacheAutoConfiguration.{sc-ext}[MustacheAutoConfiguration])
	spring.mustache.allow-request-override= # Set whether HttpServletRequest attributes are allowed to override (hide) controller generated model attributes of the same name.
	spring.mustache.allow-session-override= # Set whether HttpSession attributes are allowed to override (hide) controller generated model attributes of the same name.
	spring.mustache.cache= # Enable template caching.
	spring.mustache.charset= # Template encoding.
	spring.mustache.check-template-location= # Check that the templates location exists.
	spring.mustache.content-type= # Content-Type value.
	spring.mustache.enabled= # Enable MVC view resolution for this technology.
	spring.mustache.expose-request-attributes= # Set whether all request attributes should be added to the model prior to merging with the template.
	spring.mustache.expose-session-attributes= # Set whether all HttpSession attributes should be added to the model prior to merging with the template.
	spring.mustache.expose-spring-macro-helpers= # Set whether to expose a RequestContext for use by Spring's macro library, under the name "springMacroRequestContext".
	spring.mustache.prefix=classpath:/templates/ # Prefix to apply to template names.
	spring.mustache.request-context-attribute= # Name of the RequestContext attribute for all views.
	spring.mustache.suffix=.html # Suffix to apply to template names.
	spring.mustache.view-names= # White list of view names that can be resolved.

	# SPRING MVC ({sc-spring-boot-autoconfigure}/web/WebMvcProperties.{sc-ext}[WebMvcProperties])
	spring.mvc.async.request-timeout= # Amount of time (in milliseconds) before asynchronous request handling times out.
	spring.mvc.date-format= # Date format to use. For instance `dd/MM/yyyy`.
	spring.mvc.dispatch-trace-request=false # Dispatch TRACE requests to the FrameworkServlet doService method.
	spring.mvc.dispatch-options-request=true # Dispatch OPTIONS requests to the FrameworkServlet doService method.
	spring.mvc.favicon.enabled=true # Enable resolution of favicon.ico.
	spring.mvc.formcontent.putfilter.enabled=true # Enable Spring's HttpPutFormContentFilter.
	spring.mvc.ignore-default-model-on-redirect=true # If the content of the "default" model should be ignored during redirect scenarios.
	spring.mvc.locale= # Locale to use. By default, this locale is overridden by the "Accept-Language" header.
	spring.mvc.locale-resolver=accept-header # Define how the locale should be resolved.
	spring.mvc.log-resolved-exception=false # Enable warn logging of exceptions resolved by a "HandlerExceptionResolver".
	spring.mvc.media-types.*= # Maps file extensions to media types for content negotiation.
	spring.mvc.message-codes-resolver-format= # Formatting strategy for message codes. For instance `PREFIX_ERROR_CODE`.
	spring.mvc.servlet.load-on-startup=-1 # Load on startup priority of the Spring Web Services servlet.
	spring.mvc.static-path-pattern=/** # Path pattern used for static resources.
	spring.mvc.throw-exception-if-no-handler-found=false # If a "NoHandlerFoundException" should be thrown if no Handler was found to process a request.
	spring.mvc.view.prefix= # Spring MVC view prefix.
	spring.mvc.view.suffix= # Spring MVC view suffix.

	# SPRING RESOURCES HANDLING ({sc-spring-boot-autoconfigure}/web/ResourceProperties.{sc-ext}[ResourceProperties])
	spring.resources.add-mappings=true # Enable default resource handling.
	spring.resources.cache-period= # Cache period for the resources served by the resource handler, in seconds.
	spring.resources.chain.cache=true # Enable caching in the Resource chain.
	spring.resources.chain.enabled= # Enable the Spring Resource Handling chain. Disabled by default unless at least one strategy has been enabled.
	spring.resources.chain.gzipped=false # Enable resolution of already gzipped resources.
	spring.resources.chain.html-application-cache=false # Enable HTML5 application cache manifest rewriting.
	spring.resources.chain.strategy.content.enabled=false # Enable the content Version Strategy.
	spring.resources.chain.strategy.content.paths=/** # Comma-separated list of patterns to apply to the Version Strategy.
	spring.resources.chain.strategy.fixed.enabled=false # Enable the fixed Version Strategy.
	spring.resources.chain.strategy.fixed.paths=/** # Comma-separated list of patterns to apply to the Version Strategy.
	spring.resources.chain.strategy.fixed.version= # Version string to use for the Version Strategy.
	spring.resources.static-locations=classpath:/META-INF/resources/,classpath:/resources/,classpath:/static/,classpath:/public/ # Locations of static resources.

	# SPRING SESSION ({sc-spring-boot-autoconfigure}/session/SessionProperties.{sc-ext}[SessionProperties])
	spring.session.hazelcast.flush-mode=on-save # Sessions flush mode.
	spring.session.hazelcast.map-name=spring:session:sessions # Name of the map used to store sessions.
	spring.session.jdbc.initializer.enabled= # Create the required session tables on startup if necessary. Enabled automatically if the default table name is set or a custom schema is configured.
	spring.session.jdbc.schema=classpath:org/springframework/session/jdbc/schema-@@platform@@.sql # Path to the SQL file to use to initialize the database schema.
	spring.session.jdbc.table-name=SPRING_SESSION # Name of database table used to store sessions.
	spring.session.mongo.collection-name=sessions # Collection name used to store sessions.
	spring.session.redis.flush-mode=on-save # Sessions flush mode.
	spring.session.redis.namespace= # Namespace for keys used to store sessions.
	spring.session.store-type= # Session store type.

	# SPRING SOCIAL ({sc-spring-boot-autoconfigure}/social/SocialWebAutoConfiguration.{sc-ext}[SocialWebAutoConfiguration])
	spring.social.auto-connection-views=false # Enable the connection status view for supported providers.

	# SPRING SOCIAL FACEBOOK ({sc-spring-boot-autoconfigure}/social/FacebookAutoConfiguration.{sc-ext}[FacebookAutoConfiguration])
	spring.social.facebook.app-id= # your application's Facebook App ID
	spring.social.facebook.app-secret= # your application's Facebook App Secret

	# SPRING SOCIAL LINKEDIN ({sc-spring-boot-autoconfigure}/social/LinkedInAutoConfiguration.{sc-ext}[LinkedInAutoConfiguration])
	spring.social.linkedin.app-id= # your application's LinkedIn App ID
	spring.social.linkedin.app-secret= # your application's LinkedIn App Secret

	# SPRING SOCIAL TWITTER ({sc-spring-boot-autoconfigure}/social/TwitterAutoConfiguration.{sc-ext}[TwitterAutoConfiguration])
	spring.social.twitter.app-id= # your application's Twitter App ID
	spring.social.twitter.app-secret= # your application's Twitter App Secret

	# THYMELEAF ({sc-spring-boot-autoconfigure}/thymeleaf/ThymeleafAutoConfiguration.{sc-ext}[ThymeleafAutoConfiguration])
	spring.thymeleaf.cache=true # Enable template caching.
	spring.thymeleaf.check-template=true # Check that the template exists before rendering it.
	spring.thymeleaf.check-template-location=true # Check that the templates location exists.
	spring.thymeleaf.content-type=text/html # Content-Type value.
	spring.thymeleaf.enabled=true # Enable MVC Thymeleaf view resolution.
	spring.thymeleaf.encoding=UTF-8 # Template encoding.
	spring.thymeleaf.excluded-view-names= # Comma-separated list of view names that should be excluded from resolution.
	spring.thymeleaf.mode=HTML5 # Template mode to be applied to templates. See also StandardTemplateModeHandlers.
	spring.thymeleaf.prefix=classpath:/templates/ # Prefix that gets prepended to view names when building a URL.
	spring.thymeleaf.suffix=.html # Suffix that gets appended to view names when building a URL.
	spring.thymeleaf.template-resolver-order= # Order of the template resolver in the chain.
	spring.thymeleaf.view-names= # Comma-separated list of view names that can be resolved.

	# SPRING WEB SERVICES ({sc-spring-boot-autoconfigure}/webservices/WebServicesProperties.{sc-ext}[WebServicesProperties])
	spring.webservices.path=/services # Path that serves as the base URI for the services.
	spring.webservices.servlet.init= # Servlet init parameters to pass to Spring Web Services.
	spring.webservices.servlet.load-on-startup=-1 # Load on startup priority of the Spring Web Services servlet.


	[[common-application-properties-security]]
	# ----------------------------------------
	# SECURITY PROPERTIES
	# ----------------------------------------
	# SECURITY ({sc-spring-boot-autoconfigure}/security/SecurityProperties.{sc-ext}[SecurityProperties])
	security.basic.authorize-mode=role # Security authorize mode to apply.
	security.basic.enabled=true # Enable basic authentication.
	security.basic.path=/** # Comma-separated list of paths to secure.
	security.basic.realm=Spring # HTTP basic realm name.
	security.enable-csrf=false # Enable Cross Site Request Forgery support.
	security.filter-order=0 # Security filter chain order.
	security.filter-dispatcher-types=ASYNC, FORWARD, INCLUDE, REQUEST # Security filter chain dispatcher types.
	security.headers.cache=true # Enable cache control HTTP headers.
	security.headers.content-security-policy= # Value for content security policy header.
	security.headers.content-security-policy-mode=default # Content security policy mode.
	security.headers.content-type=true # Enable "X-Content-Type-Options" header.
	security.headers.frame=true # Enable "X-Frame-Options" header.
	security.headers.hsts=all # HTTP Strict Transport Security (HSTS) mode (none, domain, all).
	security.headers.xss=true # Enable cross site scripting (XSS) protection.
	security.ignored= # Comma-separated list of paths to exclude from the default secured paths.
	security.require-ssl=false # Enable secure channel for all requests.
	security.sessions=stateless # Session creation policy (always, never, if_required, stateless).
	security.user.name=user # Default user name.
	security.user.password= # Password for the default user name. A random password is logged on startup by default.
	security.user.role=USER # Granted roles for the default user name.

	# SECURITY OAUTH2 CLIENT ({sc-spring-boot-autoconfigure}/security/oauth2/OAuth2ClientProperties.{sc-ext}[OAuth2ClientProperties])
	security.oauth2.client.client-id= # OAuth2 client id.
	security.oauth2.client.client-secret= # OAuth2 client secret. A random secret is generated by default

	# SECURITY OAUTH2 RESOURCES ({sc-spring-boot-autoconfigure}/security/oauth2/resource/ResourceServerProperties.{sc-ext}[ResourceServerProperties])
	security.oauth2.resource.filter-order= # The order of the filter chain used to authenticate tokens.
	security.oauth2.resource.id= # Identifier of the resource.
	security.oauth2.resource.jwt.key-uri= # The URI of the JWT token. Can be set if the value is not available and the key is public.
	security.oauth2.resource.jwt.key-value= # The verification key of the JWT token. Can either be a symmetric secret or PEM-encoded RSA public key.
	security.oauth2.resource.prefer-token-info=true # Use the token info, can be set to false to use the user info.
	security.oauth2.resource.service-id=resource #
	security.oauth2.resource.token-info-uri= # URI of the token decoding endpoint.
	security.oauth2.resource.token-type= # The token type to send when using the userInfoUri.
	security.oauth2.resource.user-info-uri= # URI of the user endpoint.

	# SECURITY OAUTH2 SSO ({sc-spring-boot-autoconfigure}/security/oauth2/client/OAuth2SsoProperties.{sc-ext}[OAuth2SsoProperties])
	security.oauth2.sso.filter-order= # Filter order to apply if not providing an explicit WebSecurityConfigurerAdapter
	security.oauth2.sso.login-path=/login # Path to the login page, i.e. the one that triggers the redirect to the OAuth2 Authorization Server


	# ----------------------------------------
	# DATA PROPERTIES
	# ----------------------------------------

	# FLYWAY ({sc-spring-boot-autoconfigure}/flyway/FlywayProperties.{sc-ext}[FlywayProperties])
	flyway.baseline-description= #
	flyway.baseline-version=1 # version to start migration
	flyway.baseline-on-migrate= #
	flyway.check-location=false # Check that migration scripts location exists.
	flyway.clean-on-validation-error= #
	flyway.enabled=true # Enable flyway.
	flyway.encoding= #
	flyway.ignore-failed-future-migration= #
	flyway.init-sqls= # SQL statements to execute to initialize a connection immediately after obtaining it.
	flyway.locations=classpath:db/migration # locations of migrations scripts
	flyway.out-of-order= #
	flyway.password= # JDBC password if you want Flyway to create its own DataSource
	flyway.placeholder-prefix= #
	flyway.placeholder-replacement= #
	flyway.placeholder-suffix= #
	flyway.placeholders.*= #
	flyway.schemas= # schemas to update
	flyway.sql-migration-prefix=V #
	flyway.sql-migration-separator= #
	flyway.sql-migration-suffix=.sql #
	flyway.table= #
	flyway.url= # JDBC url of the database to migrate. If not set, the primary configured data source is used.
	flyway.user= # Login user of the database to migrate.
	flyway.validate-on-migrate= #

	# LIQUIBASE ({sc-spring-boot-autoconfigure}/liquibase/LiquibaseProperties.{sc-ext}[LiquibaseProperties])
	liquibase.change-log=classpath:/db/changelog/db.changelog-master.yaml # Change log configuration path.
	liquibase.check-change-log-location=true # Check the change log location exists.
	liquibase.contexts= # Comma-separated list of runtime contexts to use.
	liquibase.default-schema= # Default database schema.
	liquibase.drop-first=false # Drop the database schema first.
	liquibase.enabled=true # Enable liquibase support.
	liquibase.labels= # Comma-separated list of runtime labels to use.
	liquibase.parameters.*= # Change log parameters.
	liquibase.password= # Login password of the database to migrate.
	liquibase.rollback-file= # File to which rollback SQL will be written when an update is performed.
	liquibase.url= # JDBC url of the database to migrate. If not set, the primary configured data source is used.
	liquibase.user= # Login user of the database to migrate.

	# COUCHBASE ({sc-spring-boot-autoconfigure}/couchbase/CouchbaseProperties.{sc-ext}[CouchbaseProperties])
	spring.couchbase.bootstrap-hosts= # Couchbase nodes (host or IP address) to bootstrap from.
	spring.couchbase.bucket.name=default # Name of the bucket to connect to.
	spring.couchbase.bucket.password=  # Password of the bucket.
	spring.couchbase.env.endpoints.key-value=1 # Number of sockets per node against the Key/value service.
	spring.couchbase.env.endpoints.query=1 # Number of sockets per node against the Query (N1QL) service.
	spring.couchbase.env.endpoints.view=1 # Number of sockets per node against the view service.
	spring.couchbase.env.ssl.enabled= # Enable SSL support. Enabled automatically if a "keyStore" is provided unless specified otherwise.
	spring.couchbase.env.ssl.key-store= # Path to the JVM key store that holds the certificates.
	spring.couchbase.env.ssl.key-store-password= # Password used to access the key store.
	spring.couchbase.env.timeouts.connect=5000 # Bucket connections timeout in milliseconds.
	spring.couchbase.env.timeouts.key-value=2500 # Blocking operations performed on a specific key timeout in milliseconds.
	spring.couchbase.env.timeouts.query=7500 # N1QL query operations timeout in milliseconds.
	spring.couchbase.env.timeouts.socket-connect=1000 # Socket connect connections timeout in milliseconds.
	spring.couchbase.env.timeouts.view=7500 # Regular and geospatial view operations timeout in milliseconds.

	# DAO ({sc-spring-boot-autoconfigure}/dao/PersistenceExceptionTranslationAutoConfiguration.{sc-ext}[PersistenceExceptionTranslationAutoConfiguration])
	spring.dao.exceptiontranslation.enabled=true # Enable the PersistenceExceptionTranslationPostProcessor.

	# CASSANDRA ({sc-spring-boot-autoconfigure}/cassandra/CassandraProperties.{sc-ext}[CassandraProperties])
	spring.data.cassandra.cluster-name= # Name of the Cassandra cluster.
	spring.data.cassandra.compression=none # Compression supported by the Cassandra binary protocol.
	spring.data.cassandra.connect-timeout-millis= # Socket option: connection time out.
	spring.data.cassandra.consistency-level= # Queries consistency level.
	spring.data.cassandra.contact-points=localhost # Comma-separated list of cluster node addresses.
	spring.data.cassandra.fetch-size= # Queries default fetch size.
	spring.data.cassandra.keyspace-name= # Keyspace name to use.
	spring.data.cassandra.load-balancing-policy= # Class name of the load balancing policy.
	spring.data.cassandra.port= # Port of the Cassandra server.
	spring.data.cassandra.password= # Login password of the server.
	spring.data.cassandra.read-timeout-millis= # Socket option: read time out.
	spring.data.cassandra.reconnection-policy= # Reconnection policy class.
	spring.data.cassandra.repositories.enabled= # Enable Cassandra repositories.
	spring.data.cassandra.retry-policy= # Class name of the retry policy.
	spring.data.cassandra.serial-consistency-level= # Queries serial consistency level.
	spring.data.cassandra.schema-action=none # Schema action to take at startup.
	spring.data.cassandra.ssl=false # Enable SSL support.
	spring.data.cassandra.username= # Login user of the server.

	# DATA COUCHBASE ({sc-spring-boot-autoconfigure}/data/couchbase/CouchbaseDataProperties.{sc-ext}[CouchbaseDataProperties])
	spring.data.couchbase.auto-index=false # Automatically create views and indexes.
	spring.data.couchbase.consistency=read-your-own-writes # Consistency to apply by default on generated queries.
	spring.data.couchbase.repositories.enabled=true # Enable Couchbase repositories.

	# ELASTICSEARCH ({sc-spring-boot-autoconfigure}/data/elasticsearch/ElasticsearchProperties.{sc-ext}[ElasticsearchProperties])
	spring.data.elasticsearch.cluster-name=elasticsearch # Elasticsearch cluster name.
	spring.data.elasticsearch.cluster-nodes= # Comma-separated list of cluster node addresses. If not specified, starts a client node.
	spring.data.elasticsearch.properties.*= # Additional properties used to configure the client.
	spring.data.elasticsearch.repositories.enabled=true # Enable Elasticsearch repositories.

	# DATA LDAP
	spring.data.ldap.repositories.enabled=true # Enable LDAP repositories.

	# MONGODB ({sc-spring-boot-autoconfigure}/mongo/MongoProperties.{sc-ext}[MongoProperties])
	spring.data.mongodb.authentication-database= # Authentication database name.
	spring.data.mongodb.database=test # Database name.
	spring.data.mongodb.field-naming-strategy= # Fully qualified name of the FieldNamingStrategy to use.
	spring.data.mongodb.grid-fs-database= # GridFS database name.
	spring.data.mongodb.host=localhost # Mongo server host. Cannot be set with uri.
	spring.data.mongodb.password= # Login password of the mongo server. Cannot be set with uri.
	spring.data.mongodb.port=27017 # Mongo server port. Cannot be set with uri.
	spring.data.mongodb.repositories.enabled=true # Enable Mongo repositories.
	spring.data.mongodb.uri=mongodb://localhost/test # Mongo database URI. Cannot be set with host, port and credentials.
	spring.data.mongodb.username= # Login user of the mongo server. Cannot be set with uri.

	# DATA REDIS
	spring.data.redis.repositories.enabled=true # Enable Redis repositories.

	# NEO4J ({sc-spring-boot-autoconfigure}/neo4j/Neo4jProperties.{sc-ext}[Neo4jProperties])
	spring.data.neo4j.compiler= # Compiler to use.
	spring.data.neo4j.embedded.enabled=true # Enable embedded mode if the embedded driver is available.
	spring.data.neo4j.open-in-view=false # Register OpenSessionInViewInterceptor. Binds a Neo4j Session to the thread for the entire processing of the request.
	spring.data.neo4j.password= # Login password of the server.
	spring.data.neo4j.repositories.enabled=true # Enable Neo4j repositories.
	spring.data.neo4j.uri= # URI used by the driver. Auto-detected by default.
	spring.data.neo4j.username= # Login user of the server.

	# DATA REST ({sc-spring-boot-autoconfigure}/data/rest/RepositoryRestProperties.{sc-ext}[RepositoryRestProperties])
	spring.data.rest.base-path= # Base path to be used by Spring Data REST to expose repository resources.
	spring.data.rest.default-page-size= # Default size of pages.
	spring.data.rest.detection-strategy=default # Strategy to use to determine which repositories get exposed.
	spring.data.rest.enable-enum-translation= # Enable enum value translation via the Spring Data REST default resource bundle.
	spring.data.rest.limit-param-name= # Name of the URL query string parameter that indicates how many results to return at once.
	spring.data.rest.max-page-size= # Maximum size of pages.
	spring.data.rest.page-param-name= # Name of the URL query string parameter that indicates what page to return.
	spring.data.rest.return-body-on-create= # Return a response body after creating an entity.
	spring.data.rest.return-body-on-update= # Return a response body after updating an entity.
	spring.data.rest.sort-param-name= # Name of the URL query string parameter that indicates what direction to sort results.

	# SOLR ({sc-spring-boot-autoconfigure}/solr/SolrProperties.{sc-ext}[SolrProperties])
	spring.data.solr.host=http://127.0.0.1:8983/solr # Solr host. Ignored if "zk-host" is set.
	spring.data.solr.repositories.enabled=true # Enable Solr repositories.
	spring.data.solr.zk-host= # ZooKeeper host address in the form HOST:PORT.

	# DATASOURCE ({sc-spring-boot-autoconfigure}/jdbc/DataSourceAutoConfiguration.{sc-ext}[DataSourceAutoConfiguration] & {sc-spring-boot-autoconfigure}/jdbc/DataSourceProperties.{sc-ext}[DataSourceProperties])
	spring.datasource.continue-on-error=false # Do not stop if an error occurs while initializing the database.
	spring.datasource.data= # Data (DML) script resource references.
	spring.datasource.data-username= # User of the database to execute DML scripts (if different).
	spring.datasource.data-password= # Password of the database to execute DML scripts (if different).
	spring.datasource.dbcp2.*= # Commons DBCP2 specific settings
	spring.datasource.driver-class-name= # Fully qualified name of the JDBC driver. Auto-detected based on the URL by default.
	spring.datasource.generate-unique-name=false # Generate a random datasource name.
	spring.datasource.hikari.*= # Hikari specific settings
	spring.datasource.initialize=true # Populate the database using 'data.sql'.
	spring.datasource.jmx-enabled=false # Enable JMX support (if provided by the underlying pool).
	spring.datasource.jndi-name= # JNDI location of the datasource. Class, url, username & password are ignored when set.
	spring.datasource.name=testdb # Name of the datasource.
	spring.datasource.password= # Login password of the database.
	spring.datasource.platform=all # Platform to use in the schema resource (schema-${platform}.sql).
	spring.datasource.schema= # Schema (DDL) script resource references.
	spring.datasource.schema-username= # User of the database to execute DDL scripts (if different).
	spring.datasource.schema-password= # Password of the database to execute DDL scripts (if different).
	spring.datasource.separator=; # Statement separator in SQL initialization scripts.
	spring.datasource.sql-script-encoding= # SQL scripts encoding.
	spring.datasource.tomcat.*= # Tomcat datasource specific settings
	spring.datasource.type= # Fully qualified name of the connection pool implementation to use. By default, it is auto-detected from the classpath.
	spring.datasource.url= # JDBC url of the database.
	spring.datasource.username= # Login user of the database.
	spring.datasource.xa.data-source-class-name= # XA datasource fully qualified name.
    spring.datasource.xa.properties= # Properties to pass to the XA data source.

	# JEST (Elasticsearch HTTP client) ({sc-spring-boot-autoconfigure}/jest/JestProperties.{sc-ext}[JestProperties])
	spring.elasticsearch.jest.connection-timeout=3000 # Connection timeout in milliseconds.
	spring.elasticsearch.jest.multi-threaded=true # Enable connection requests from multiple execution threads.
	spring.elasticsearch.jest.password= # Login password.
	spring.elasticsearch.jest.proxy.host= # Proxy host the HTTP client should use.
	spring.elasticsearch.jest.proxy.port= # Proxy port the HTTP client should use.
	spring.elasticsearch.jest.read-timeout=3000 # Read timeout in milliseconds.
	spring.elasticsearch.jest.uris=http://localhost:9200 # Comma-separated list of the Elasticsearch instances to use.
	spring.elasticsearch.jest.username= # Login user.

	# H2 Web Console ({sc-spring-boot-autoconfigure}/h2/H2ConsoleProperties.{sc-ext}[H2ConsoleProperties])
	spring.h2.console.enabled=false # Enable the console.
	spring.h2.console.path=/h2-console # Path at which the console will be available.
	spring.h2.console.settings.trace=false # Enable trace output.
	spring.h2.console.settings.web-allow-others=false # Enable remote access.

	# JOOQ ({sc-spring-boot-autoconfigure}/jooq/JooqAutoConfiguration.{sc-ext}[JooqAutoConfiguration])
	spring.jooq.sql-dialect= # SQLDialect JOOQ used when communicating with the configured datasource. For instance `POSTGRES`

	# JPA ({sc-spring-boot-autoconfigure}/orm/jpa/JpaBaseConfiguration.{sc-ext}[JpaBaseConfiguration], {sc-spring-boot-autoconfigure}/orm/jpa/HibernateJpaAutoConfiguration.{sc-ext}[HibernateJpaAutoConfiguration])
	spring.data.jpa.repositories.enabled=true # Enable JPA repositories.
	spring.jpa.database= # Target database to operate on, auto-detected by default. Can be alternatively set using the "databasePlatform" property.
	spring.jpa.database-platform= # Name of the target database to operate on, auto-detected by default. Can be alternatively set using the "Database" enum.
	spring.jpa.generate-ddl=false # Initialize the schema on startup.
	spring.jpa.hibernate.ddl-auto= # DDL mode. This is actually a shortcut for the "hibernate.hbm2ddl.auto" property. Default to "create-drop" when using an embedded database, "none" otherwise.
	spring.jpa.hibernate.naming.implicit-strategy= # Hibernate 5 implicit naming strategy fully qualified name.
	spring.jpa.hibernate.naming.physical-strategy= # Hibernate 5 physical naming strategy fully qualified name.
	spring.jpa.hibernate.naming.strategy= # Hibernate 4 naming strategy fully qualified name. Not supported with Hibernate 5.
	spring.jpa.hibernate.use-new-id-generator-mappings= # Use Hibernate's newer IdentifierGenerator for AUTO, TABLE and SEQUENCE.
	spring.jpa.open-in-view=true # Register OpenEntityManagerInViewInterceptor. Binds a JPA EntityManager to the thread for the entire processing of the request.
	spring.jpa.properties.*= # Additional native properties to set on the JPA provider.
	spring.jpa.show-sql=false # Enable logging of SQL statements.

	# JTA ({sc-spring-boot-autoconfigure}/transaction/jta/JtaAutoConfiguration.{sc-ext}[JtaAutoConfiguration])
	spring.jta.enabled=true # Enable JTA support.
	spring.jta.log-dir= # Transaction logs directory.
	spring.jta.transaction-manager-id= # Transaction manager unique identifier.

	# ATOMIKOS ({sc-spring-boot}/jta/atomikos/AtomikosProperties.{sc-ext}[AtomikosProperties])
	spring.jta.atomikos.connectionfactory.borrow-connection-timeout=30 # Timeout, in seconds, for borrowing connections from the pool.
	spring.jta.atomikos.connectionfactory.ignore-session-transacted-flag=true # Whether or not to ignore the transacted flag when creating session.
	spring.jta.atomikos.connectionfactory.local-transaction-mode=false # Whether or not local transactions are desired.
	spring.jta.atomikos.connectionfactory.maintenance-interval=60 # The time, in seconds, between runs of the pool's maintenance thread.
	spring.jta.atomikos.connectionfactory.max-idle-time=60 # The time, in seconds, after which connections are cleaned up from the pool.
	spring.jta.atomikos.connectionfactory.max-lifetime=0 # The time, in seconds, that a connection can be pooled for before being destroyed. 0 denotes no limit.
	spring.jta.atomikos.connectionfactory.max-pool-size=1 # The maximum size of the pool.
	spring.jta.atomikos.connectionfactory.min-pool-size=1 # The minimum size of the pool.
	spring.jta.atomikos.connectionfactory.reap-timeout=0 # The reap timeout, in seconds, for borrowed connections. 0 denotes no limit.
	spring.jta.atomikos.connectionfactory.unique-resource-name=jmsConnectionFactory # The unique name used to identify the resource during recovery.
	spring.jta.atomikos.datasource.borrow-connection-timeout=30 # Timeout, in seconds, for borrowing connections from the pool.
	spring.jta.atomikos.datasource.default-isolation-level= # Default isolation level of connections provided by the pool.
	spring.jta.atomikos.datasource.login-timeout= # Timeout, in seconds, for establishing a database connection.
	spring.jta.atomikos.datasource.maintenance-interval=60 # The time, in seconds, between runs of the pool's maintenance thread.
	spring.jta.atomikos.datasource.max-idle-time=60 # The time, in seconds, after which connections are cleaned up from the pool.
	spring.jta.atomikos.datasource.max-lifetime=0 # The time, in seconds, that a connection can be pooled for before being destroyed. 0 denotes no limit.
	spring.jta.atomikos.datasource.max-pool-size=1 # The maximum size of the pool.
	spring.jta.atomikos.datasource.min-pool-size=1 # The minimum size of the pool.
	spring.jta.atomikos.datasource.reap-timeout=0 # The reap timeout, in seconds, for borrowed connections. 0 denotes no limit.
	spring.jta.atomikos.datasource.test-query= # SQL query or statement used to validate a connection before returning it.
	spring.jta.atomikos.datasource.unique-resource-name=dataSource # The unique name used to identify the resource during recovery.
	spring.jta.atomikos.properties.checkpoint-interval=500 # Interval between checkpoints.
<<<<<<< HEAD
	spring.jta.atomikos.properties.console-file-count=1 # Number of debug logs files that can be created.
	spring.jta.atomikos.properties.console-file-limit=-1 # How many bytes can be stored at most in debug logs files.
	spring.jta.atomikos.properties.console-file-name=tm.out # Debug logs file name.
	spring.jta.atomikos.properties.console-log-level=warn # Console log level.
=======
>>>>>>> 250d5f9a
	spring.jta.atomikos.properties.default-jta-timeout=10000 # Default timeout for JTA transactions.
	spring.jta.atomikos.properties.enable-logging=true # Enable disk logging.
	spring.jta.atomikos.properties.force-shutdown-on-vm-exit=false # Specify if a VM shutdown should trigger forced shutdown of the transaction core.
	spring.jta.atomikos.properties.log-base-dir= # Directory in which the log files should be stored.
	spring.jta.atomikos.properties.log-base-name=tmlog # Transactions log file base name.
	spring.jta.atomikos.properties.max-actives=50 # Maximum number of active transactions.
	spring.jta.atomikos.properties.max-timeout=300000 # Maximum timeout (in milliseconds) that can be allowed for transactions.
	spring.jta.atomikos.properties.serial-jta-transactions=true # Specify if sub-transactions should be joined when possible.
	spring.jta.atomikos.properties.service= # Transaction manager implementation that should be started.
	spring.jta.atomikos.properties.threaded-two-phase-commit=false # Use different (and concurrent) threads for two-phase commit on the participating resources.
	spring.jta.atomikos.properties.transaction-manager-unique-name= # Transaction manager's unique name.

	# BITRONIX
	spring.jta.bitronix.connectionfactory.acquire-increment=1 # Number of connections to create when growing the pool.
	spring.jta.bitronix.connectionfactory.acquisition-interval=1 # Time, in seconds, to wait before trying to acquire a connection again after an invalid connection was acquired.
	spring.jta.bitronix.connectionfactory.acquisition-timeout=30 # Timeout, in seconds, for acquiring connections from the pool.
	spring.jta.bitronix.connectionfactory.allow-local-transactions=true # Whether or not the transaction manager should allow mixing XA and non-XA transactions.
	spring.jta.bitronix.connectionfactory.apply-transaction-timeout=false # Whether or not the transaction timeout should be set on the XAResource when it is enlisted.
	spring.jta.bitronix.connectionfactory.automatic-enlisting-enabled=true # Whether or not resources should be enlisted and delisted automatically.
	spring.jta.bitronix.connectionfactory.cache-producers-consumers=true # Whether or not produces and consumers should be cached.
	spring.jta.bitronix.connectionfactory.defer-connection-release=true # Whether or not the provider can run many transactions on the same connection and supports transaction interleaving.
	spring.jta.bitronix.connectionfactory.ignore-recovery-failures=false # Whether or not recovery failures should be ignored.
	spring.jta.bitronix.connectionfactory.max-idle-time=60 # The time, in seconds, after which connections are cleaned up from the pool.
	spring.jta.bitronix.connectionfactory.max-pool-size=10 # The maximum size of the pool. 0 denotes no limit.
	spring.jta.bitronix.connectionfactory.min-pool-size=0 # The minimum size of the pool.
	spring.jta.bitronix.connectionfactory.password= # The password to use to connect to the JMS provider.
	spring.jta.bitronix.connectionfactory.share-transaction-connections=false #  Whether or not connections in the ACCESSIBLE state can be shared within the context of a transaction.
	spring.jta.bitronix.connectionfactory.test-connections=true # Whether or not connections should be tested when acquired from the pool.
	spring.jta.bitronix.connectionfactory.two-pc-ordering-position=1 # The position that this resource should take during two-phase commit (always first is Integer.MIN_VALUE, always last is Integer.MAX_VALUE).
	spring.jta.bitronix.connectionfactory.unique-name=jmsConnectionFactory # The unique name used to identify the resource during recovery.
	spring.jta.bitronix.connectionfactory.use-tm-join=true Whether or not TMJOIN should be used when starting XAResources.
	spring.jta.bitronix.connectionfactory.user= # The user to use to connect to the JMS provider.
	spring.jta.bitronix.datasource.acquire-increment=1 # Number of connections to create when growing the pool.
	spring.jta.bitronix.datasource.acquisition-interval=1 # Time, in seconds, to wait before trying to acquire a connection again after an invalid connection was acquired.
	spring.jta.bitronix.datasource.acquisition-timeout=30 # Timeout, in seconds, for acquiring connections from the pool.
	spring.jta.bitronix.datasource.allow-local-transactions=true # Whether or not the transaction manager should allow mixing XA and non-XA transactions.
	spring.jta.bitronix.datasource.apply-transaction-timeout=false # Whether or not the transaction timeout should be set on the XAResource when it is enlisted.
	spring.jta.bitronix.datasource.automatic-enlisting-enabled=true # Whether or not resources should be enlisted and delisted automatically.
	spring.jta.bitronix.datasource.cursor-holdability= # The default cursor holdability for connections.
	spring.jta.bitronix.datasource.defer-connection-release=true # Whether or not the database can run many transactions on the same connection and supports transaction interleaving.
	spring.jta.bitronix.datasource.enable-jdbc4-connection-test= # Whether or not Connection.isValid() is called when acquiring a connection from the pool.
	spring.jta.bitronix.datasource.ignore-recovery-failures=false # Whether or not recovery failures should be ignored.
	spring.jta.bitronix.datasource.isolation-level= # The default isolation level for connections.
	spring.jta.bitronix.datasource.local-auto-commit= # The default auto-commit mode for local transactions.
	spring.jta.bitronix.datasource.login-timeout= # Timeout, in seconds, for establishing a database connection.
	spring.jta.bitronix.datasource.max-idle-time=60 # The time, in seconds, after which connections are cleaned up from the pool.
	spring.jta.bitronix.datasource.max-pool-size=10 # The maximum size of the pool. 0 denotes no limit.
	spring.jta.bitronix.datasource.min-pool-size=0 # The minimum size of the pool.
	spring.jta.bitronix.datasource.prepared-statement-cache-size=0 # The target size of the prepared statement cache. 0 disables the cache.
	spring.jta.bitronix.datasource.share-transaction-connections=false #  Whether or not connections in the ACCESSIBLE state can be shared within the context of a transaction.
	spring.jta.bitronix.datasource.test-query= # SQL query or statement used to validate a connection before returning it.
	spring.jta.bitronix.datasource.two-pc-ordering-position=1 # The position that this resource should take during two-phase commit (always first is Integer.MIN_VALUE, always last is Integer.MAX_VALUE).
	spring.jta.bitronix.datasource.unique-name=dataSource # The unique name used to identify the resource during recovery.
	spring.jta.bitronix.datasource.use-tm-join=true Whether or not TMJOIN should be used when starting XAResources.
	spring.jta.bitronix.properties.allow-multiple-lrc=false # Allow multiple LRC resources to be enlisted into the same transaction.
	spring.jta.bitronix.properties.asynchronous2-pc=false # Enable asynchronously execution of two phase commit.
	spring.jta.bitronix.properties.background-recovery-interval-seconds=60 # Interval in seconds at which to run the recovery process in the background.
	spring.jta.bitronix.properties.current-node-only-recovery=true # Recover only the current node.
	spring.jta.bitronix.properties.debug-zero-resource-transaction=false # Log the creation and commit call stacks of transactions executed without a single enlisted resource.
	spring.jta.bitronix.properties.default-transaction-timeout=60 # Default transaction timeout in seconds.
	spring.jta.bitronix.properties.disable-jmx=false # Enable JMX support.
	spring.jta.bitronix.properties.exception-analyzer= # Set the fully qualified name of the exception analyzer implementation to use.
	spring.jta.bitronix.properties.filter-log-status=false # Enable filtering of logs so that only mandatory logs are written.
	spring.jta.bitronix.properties.force-batching-enabled=true #  Set if disk forces are batched.
	spring.jta.bitronix.properties.forced-write-enabled=true # Set if logs are forced to disk.
	spring.jta.bitronix.properties.graceful-shutdown-interval=60 # Maximum amount of seconds the TM will wait for transactions to get done before aborting them at shutdown time.
	spring.jta.bitronix.properties.jndi-transaction-synchronization-registry-name= # JNDI name of the TransactionSynchronizationRegistry.
	spring.jta.bitronix.properties.jndi-user-transaction-name= # JNDI name of the UserTransaction.
	spring.jta.bitronix.properties.journal=disk # Name of the journal. Can be 'disk', 'null' or a class name.
	spring.jta.bitronix.properties.log-part1-filename=btm1.tlog # Name of the first fragment of the journal.
	spring.jta.bitronix.properties.log-part2-filename=btm2.tlog # Name of the second fragment of the journal.
	spring.jta.bitronix.properties.max-log-size-in-mb=2 # Maximum size in megabytes of the journal fragments.
	spring.jta.bitronix.properties.resource-configuration-filename= # ResourceLoader configuration file name.
	spring.jta.bitronix.properties.server-id= # ASCII ID that must uniquely identify this TM instance. Default to the machine's IP address.
	spring.jta.bitronix.properties.skip-corrupted-logs=false # Skip corrupted transactions log entries.
	spring.jta.bitronix.properties.warn-about-zero-resource-transaction=true # Log a warning for transactions executed without a single enlisted resource.

	# NARAYANA ({sc-spring-boot}/jta/narayana/NarayanaProperties.{sc-ext}[NarayanaProperties])
	spring.jta.narayana.default-timeout=60 # Transaction timeout in seconds.
	spring.jta.narayana.expiry-scanners=com.arjuna.ats.internal.arjuna.recovery.ExpiredTransactionStatusManagerScanner # Comma-separated list of expiry scanners.
	spring.jta.narayana.log-dir= # Transaction object store directory.
	spring.jta.narayana.one-phase-commit=true # Enable one phase commit optimisation.
	spring.jta.narayana.periodic-recovery-period=120 # Interval in which periodic recovery scans are performed in seconds.
	spring.jta.narayana.recovery-backoff-period=10 # Back off period between first and second phases of the recovery scan in seconds.
	spring.jta.narayana.recovery-db-pass= # Database password to be used by recovery manager.
	spring.jta.narayana.recovery-db-user= # Database username to be used by recovery manager.
	spring.jta.narayana.recovery-jms-pass= # JMS password to be used by recovery manager.
	spring.jta.narayana.recovery-jms-user= # JMS username to be used by recovery manager.
	spring.jta.narayana.recovery-modules= # Comma-separated list of recovery modules.
	spring.jta.narayana.transaction-manager-id=1 # Unique transaction manager id.
	spring.jta.narayana.xa-resource-orphan-filters= # Comma-separated list of orphan filters.

	# EMBEDDED MONGODB ({sc-spring-boot-autoconfigure}/mongo/embedded/EmbeddedMongoProperties.{sc-ext}[EmbeddedMongoProperties])
	spring.mongodb.embedded.features=SYNC_DELAY # Comma-separated list of features to enable.
	spring.mongodb.embedded.storage.database-dir= # Directory used for data storage.
	spring.mongodb.embedded.storage.oplog-size= # Maximum size of the oplog in megabytes.
	spring.mongodb.embedded.storage.repl-set-name= # Name of the replica set.
	spring.mongodb.embedded.version=2.6.10 # Version of Mongo to use.

	# REDIS ({sc-spring-boot-autoconfigure}/data/redis/RedisProperties.{sc-ext}[RedisProperties])
	spring.redis.cluster.max-redirects= # Maximum number of redirects to follow when executing commands across the cluster.
	spring.redis.cluster.nodes= # Comma-separated list of "host:port" pairs to bootstrap from.
	spring.redis.database=0 # Database index used by the connection factory.
	spring.redis.url= # Connection URL, will override host, port and password (user will be ignored), e.g. redis://user:password@example.com:6379
	spring.redis.host=localhost # Redis server host.
	spring.redis.password= # Login password of the redis server.
	spring.redis.ssl=false # Enable SSL support.
	spring.redis.pool.max-active=8 # Max number of connections that can be allocated by the pool at a given time. Use a negative value for no limit.
	spring.redis.pool.max-idle=8 # Max number of "idle" connections in the pool. Use a negative value to indicate an unlimited number of idle connections.
	spring.redis.pool.max-wait=-1 # Maximum amount of time (in milliseconds) a connection allocation should block before throwing an exception when the pool is exhausted. Use a negative value to block indefinitely.
	spring.redis.pool.min-idle=0 # Target for the minimum number of idle connections to maintain in the pool. This setting only has an effect if it is positive.
	spring.redis.port=6379 # Redis server port.
	spring.redis.sentinel.master= # Name of Redis server.
	spring.redis.sentinel.nodes= # Comma-separated list of host:port pairs.
	spring.redis.timeout=0 # Connection timeout in milliseconds.

	# TRANSACTION ({sc-spring-boot-autoconfigure}/transaction/TransactionProperties.{sc-ext}[TransactionProperties])
	spring.transaction.default-timeout= # Default transaction timeout in seconds.
	spring.transaction.rollback-on-commit-failure= # Perform the rollback on commit failures.



	# ----------------------------------------
	# INTEGRATION PROPERTIES
	# ----------------------------------------

	# ACTIVEMQ ({sc-spring-boot-autoconfigure}/jms/activemq/ActiveMQProperties.{sc-ext}[ActiveMQProperties])
	spring.activemq.broker-url= # URL of the ActiveMQ broker. Auto-generated by default. For instance `tcp://localhost:61616`
	spring.activemq.in-memory=true # Specify if the default broker URL should be in memory. Ignored if an explicit broker has been specified.
	spring.activemq.password= # Login password of the broker.
	spring.activemq.user= # Login user of the broker.
	spring.activemq.packages.trust-all=false # Trust all packages.
	spring.activemq.packages.trusted= # Comma-separated list of specific packages to trust (when not trusting all packages).
	spring.activemq.pool.configuration.*= # See PooledConnectionFactory.
	spring.activemq.pool.enabled=false # Whether a PooledConnectionFactory should be created instead of a regular ConnectionFactory.
	spring.activemq.pool.expiry-timeout=0 # Connection expiration timeout in milliseconds.
	spring.activemq.pool.idle-timeout=30000 # Connection idle timeout in milliseconds.
	spring.activemq.pool.max-connections=1 # Maximum number of pooled connections.

	# ARTEMIS ({sc-spring-boot-autoconfigure}/jms/artemis/ArtemisProperties.{sc-ext}[ArtemisProperties])
	spring.artemis.embedded.cluster-password= # Cluster password. Randomly generated on startup by default.
	spring.artemis.embedded.data-directory= # Journal file directory. Not necessary if persistence is turned off.
	spring.artemis.embedded.enabled=true # Enable embedded mode if the Artemis server APIs are available.
	spring.artemis.embedded.persistent=false # Enable persistent store.
	spring.artemis.embedded.queues= # Comma-separated list of queues to create on startup.
	spring.artemis.embedded.server-id= # Server id. By default, an auto-incremented counter is used.
	spring.artemis.embedded.topics= # Comma-separated list of topics to create on startup.
	spring.artemis.host=localhost # Artemis broker host.
	spring.artemis.mode= # Artemis deployment mode, auto-detected by default.
	spring.artemis.password= # Login password of the broker.
	spring.artemis.port=61616 # Artemis broker port.
	spring.artemis.user= # Login user of the broker.

	# SPRING BATCH ({sc-spring-boot-autoconfigure}/batch/BatchProperties.{sc-ext}[BatchProperties])
	spring.batch.initializer.enabled= # Create the required batch tables on startup if necessary. Enabled automatically if no custom table prefix is set or if a custom schema is configured.
	spring.batch.job.enabled=true # Execute all Spring Batch jobs in the context on startup.
	spring.batch.job.names= # Comma-separated list of job names to execute on startup (For instance `job1,job2`). By default, all Jobs found in the context are executed.
	spring.batch.schema=classpath:org/springframework/batch/core/schema-@@platform@@.sql # Path to the SQL file to use to initialize the database schema.
	spring.batch.table-prefix= # Table prefix for all the batch meta-data tables.

	# JMS ({sc-spring-boot-autoconfigure}/jms/JmsProperties.{sc-ext}[JmsProperties])
	spring.jms.jndi-name= # Connection factory JNDI name. When set, takes precedence to others connection factory auto-configurations.
	spring.jms.listener.acknowledge-mode= # Acknowledge mode of the container. By default, the listener is transacted with automatic acknowledgment.
	spring.jms.listener.auto-startup=true # Start the container automatically on startup.
	spring.jms.listener.concurrency= # Minimum number of concurrent consumers.
	spring.jms.listener.max-concurrency= # Maximum number of concurrent consumers.
	spring.jms.pub-sub-domain=false # Specify if the default destination type is topic.
	spring.jms.template.default-destination= # Default destination to use on send/receive operations that do not have a destination parameter.
	spring.jms.template.delivery-delay= # Delivery delay to use for send calls in milliseconds.
	spring.jms.template.delivery-mode= # Delivery mode. Enable QoS when set.
	spring.jms.template.priority= # Priority of a message when sending. Enable QoS when set.
	spring.jms.template.qos-enabled= # Enable explicit QoS when sending a message.
	spring.jms.template.receive-timeout= # Timeout to use for receive calls in milliseconds.
	spring.jms.template.time-to-live= # Time-to-live of a message when sending in milliseconds. Enable QoS when set.

	# APACHE KAFKA ({sc-spring-boot-autoconfigure}/kafka/KafkaProperties.{sc-ext}[KafkaProperties])
	spring.kafka.bootstrap-servers= # Comma-delimited list of host:port pairs to use for establishing the initial connection to the Kafka cluster.
	spring.kafka.client-id= # Id to pass to the server when making requests; used for server-side logging.
	spring.kafka.consumer.auto-commit-interval= # Frequency in milliseconds that the consumer offsets are auto-committed to Kafka if 'enable.auto.commit' true.
	spring.kafka.consumer.auto-offset-reset= # What to do when there is no initial offset in Kafka or if the current offset does not exist any more on the server.
	spring.kafka.consumer.bootstrap-servers= # Comma-delimited list of host:port pairs to use for establishing the initial connection to the Kafka cluster.
	spring.kafka.consumer.client-id= # Id to pass to the server when making requests; used for server-side logging.
	spring.kafka.consumer.enable-auto-commit= # If true the consumer's offset will be periodically committed in the background.
	spring.kafka.consumer.fetch-max-wait= # Maximum amount of time in milliseconds the server will block before answering the fetch request if there isn't sufficient data to immediately satisfy the requirement given by "fetch.min.bytes".
	spring.kafka.consumer.fetch-min-size= # Minimum amount of data the server should return for a fetch request in bytes.
	spring.kafka.consumer.group-id= # Unique string that identifies the consumer group this consumer belongs to.
	spring.kafka.consumer.heartbeat-interval= # Expected time in milliseconds between heartbeats to the consumer coordinator.
	spring.kafka.consumer.key-deserializer= # Deserializer class for keys.
	spring.kafka.consumer.max-poll-records= # Maximum number of records returned in a single call to poll().
	spring.kafka.consumer.value-deserializer= # Deserializer class for values.
	spring.kafka.listener.ack-count= # Number of records between offset commits when ackMode is "COUNT" or "COUNT_TIME".
	spring.kafka.listener.ack-mode= # Listener AckMode; see the spring-kafka documentation.
	spring.kafka.listener.ack-time= # Time in milliseconds between offset commits when ackMode is "TIME" or "COUNT_TIME".
	spring.kafka.listener.concurrency= # Number of threads to run in the listener containers.
	spring.kafka.listener.poll-timeout= # Timeout in milliseconds to use when polling the consumer.
	spring.kafka.producer.acks= # Number of acknowledgments the producer requires the leader to have received before considering a request complete.
	spring.kafka.producer.batch-size= # Number of records to batch before sending.
	spring.kafka.producer.bootstrap-servers= # Comma-delimited list of host:port pairs to use for establishing the initial connection to the Kafka cluster.
	spring.kafka.producer.buffer-memory= # Total bytes of memory the producer can use to buffer records waiting to be sent to the server.
	spring.kafka.producer.client-id= # Id to pass to the server when making requests; used for server-side logging.
	spring.kafka.producer.compression-type= # Compression type for all data generated by the producer.
	spring.kafka.producer.key-serializer= # Serializer class for keys.
	spring.kafka.producer.retries= # When greater than zero, enables retrying of failed sends.
	spring.kafka.producer.value-serializer= # Serializer class for values.
	spring.kafka.properties.*= # Additional properties used to configure the client.
	spring.kafka.ssl.key-password= # Password of the private key in the key store file.
	spring.kafka.ssl.keystore-location= # Location of the key store file.
	spring.kafka.ssl.keystore-password= # Store password for the key store file.
	spring.kafka.ssl.truststore-location= # Location of the trust store file.
	spring.kafka.ssl.truststore-password= # Store password for the trust store file.
	spring.kafka.template.default-topic= # Default topic to which messages will be sent.

	# RABBIT ({sc-spring-boot-autoconfigure}/amqp/RabbitProperties.{sc-ext}[RabbitProperties])
	spring.rabbitmq.addresses= # Comma-separated list of addresses to which the client should connect.
	spring.rabbitmq.cache.channel.checkout-timeout= # Number of milliseconds to wait to obtain a channel if the cache size has been reached.
	spring.rabbitmq.cache.channel.size= # Number of channels to retain in the cache.
	spring.rabbitmq.cache.connection.mode=channel # Connection factory cache mode.
	spring.rabbitmq.cache.connection.size= # Number of connections to cache.
	spring.rabbitmq.connection-timeout= # Connection timeout, in milliseconds; zero for infinite.
	spring.rabbitmq.dynamic=true # Create an AmqpAdmin bean.
	spring.rabbitmq.host=localhost # RabbitMQ host.
	spring.rabbitmq.listener.simple.acknowledge-mode= # Acknowledge mode of container.
	spring.rabbitmq.listener.simple.auto-startup=true # Start the container automatically on startup.
	spring.rabbitmq.listener.simple.concurrency= # Minimum number of consumers.
	spring.rabbitmq.listener.simple.default-requeue-rejected= # Whether or not to requeue delivery failures; default `true`.
	spring.rabbitmq.listener.simple.idle-event-interval= # How often idle container events should be published in milliseconds.
	spring.rabbitmq.listener.simple.max-concurrency= # Maximum number of consumers.
	spring.rabbitmq.listener.simple.prefetch= # Number of messages to be handled in a single request. It should be greater than or equal to the transaction size (if used).
	spring.rabbitmq.listener.simple.retry.enabled=false # Whether or not publishing retries are enabled.
	spring.rabbitmq.listener.simple.retry.initial-interval=1000 # Interval between the first and second attempt to deliver a message.
	spring.rabbitmq.listener.simple.retry.max-attempts=3 # Maximum number of attempts to deliver a message.
	spring.rabbitmq.listener.simple.retry.max-interval=10000 # Maximum interval between attempts.
	spring.rabbitmq.listener.simple.retry.multiplier=1.0 # A multiplier to apply to the previous delivery retry interval.
	spring.rabbitmq.listener.simple.retry.stateless=true # Whether or not retry is stateless or stateful.
	spring.rabbitmq.listener.simple.transaction-size= # Number of messages to be processed in a transaction. For best results it should be less than or equal to the prefetch count.
	spring.rabbitmq.password= # Login to authenticate against the broker.
	spring.rabbitmq.port=5672 # RabbitMQ port.
	spring.rabbitmq.publisher-confirms=false # Enable publisher confirms.
	spring.rabbitmq.publisher-returns=false # Enable publisher returns.
	spring.rabbitmq.requested-heartbeat= # Requested heartbeat timeout, in seconds; zero for none.
	spring.rabbitmq.ssl.enabled=false # Enable SSL support.
	spring.rabbitmq.ssl.key-store= # Path to the key store that holds the SSL certificate.
	spring.rabbitmq.ssl.key-store-password= # Password used to access the key store.
	spring.rabbitmq.ssl.trust-store= # Trust store that holds SSL certificates.
	spring.rabbitmq.ssl.trust-store-password= # Password used to access the trust store.
	spring.rabbitmq.ssl.algorithm= # SSL algorithm to use. By default configure by the rabbit client library.
	spring.rabbitmq.template.mandatory=false # Enable mandatory messages.
	spring.rabbitmq.template.receive-timeout=0 # Timeout for `receive()` methods.
	spring.rabbitmq.template.reply-timeout=5000 # Timeout for `sendAndReceive()` methods.
	spring.rabbitmq.template.retry.enabled=false # Set to true to enable retries in the `RabbitTemplate`.
	spring.rabbitmq.template.retry.initial-interval=1000 # Interval between the first and second attempt to publish a message.
	spring.rabbitmq.template.retry.max-attempts=3 # Maximum number of attempts to publish a message.
	spring.rabbitmq.template.retry.max-interval=10000 # Maximum number of attempts to publish a message.
	spring.rabbitmq.template.retry.multiplier=1.0 # A multiplier to apply to the previous publishing retry interval.
	spring.rabbitmq.username= # Login user to authenticate to the broker.
	spring.rabbitmq.virtual-host= # Virtual host to use when connecting to the broker.


	# ----------------------------------------
	# ACTUATOR PROPERTIES
	# ----------------------------------------

	# ENDPOINTS ({sc-spring-boot-actuator}/endpoint/AbstractEndpoint.{sc-ext}[AbstractEndpoint] subclasses)
	endpoints.enabled=true # Enable endpoints.
	endpoints.sensitive= # Default endpoint sensitive setting.
	endpoints.actuator.enabled=true # Enable the endpoint.
	endpoints.actuator.path= # Endpoint URL path.
	endpoints.actuator.sensitive=false # Enable security on the endpoint.
	endpoints.auditevents.enabled= # Enable the endpoint.
	endpoints.auditevents.path= # Endpoint path.
	endpoints.auditevents.sensitive=false # Enable security on the endpoint.
	endpoints.autoconfig.enabled= # Enable the endpoint.
	endpoints.autoconfig.id= # Endpoint identifier.
	endpoints.autoconfig.path= # Endpoint path.
	endpoints.autoconfig.sensitive= # Mark if the endpoint exposes sensitive information.
	endpoints.beans.enabled= # Enable the endpoint.
	endpoints.beans.id= # Endpoint identifier.
	endpoints.beans.path= # Endpoint path.
	endpoints.beans.sensitive= # Mark if the endpoint exposes sensitive information.
	endpoints.configprops.enabled= # Enable the endpoint.
	endpoints.configprops.id= # Endpoint identifier.
	endpoints.configprops.keys-to-sanitize=password,secret,key,token,.*credentials.*,vcap_services # Keys that should be sanitized. Keys can be simple strings that the property ends with or regex expressions.
	endpoints.configprops.path= # Endpoint path.
	endpoints.configprops.sensitive= # Mark if the endpoint exposes sensitive information.
	endpoints.docs.curies.enabled=false # Enable the curie generation.
	endpoints.docs.enabled=true # Enable actuator docs endpoint.
	endpoints.docs.path=/docs #
	endpoints.docs.sensitive=false #
	endpoints.dump.enabled= # Enable the endpoint.
	endpoints.dump.id= # Endpoint identifier.
	endpoints.dump.path= # Endpoint path.
	endpoints.dump.sensitive= # Mark if the endpoint exposes sensitive information.
	endpoints.env.enabled= # Enable the endpoint.
	endpoints.env.id= # Endpoint identifier.
	endpoints.env.keys-to-sanitize=password,secret,key,token,.*credentials.*,vcap_services # Keys that should be sanitized. Keys can be simple strings that the property ends with or regex expressions.
	endpoints.env.path= # Endpoint path.
	endpoints.env.sensitive= # Mark if the endpoint exposes sensitive information.
	endpoints.flyway.enabled= # Enable the endpoint.
	endpoints.flyway.id= # Endpoint identifier.
	endpoints.flyway.sensitive= # Mark if the endpoint exposes sensitive information.
	endpoints.health.enabled= # Enable the endpoint.
	endpoints.health.id= # Endpoint identifier.
	endpoints.health.mapping.*= # Mapping of health statuses to HttpStatus codes. By default, registered health statuses map to sensible defaults (i.e. UP maps to 200).
	endpoints.health.path= # Endpoint path.
	endpoints.health.sensitive= # Mark if the endpoint exposes sensitive information.
	endpoints.health.time-to-live=1000 # Time to live for cached result, in milliseconds.
	endpoints.heapdump.enabled= # Enable the endpoint.
	endpoints.heapdump.path= # Endpoint path.
	endpoints.heapdump.sensitive= # Mark if the endpoint exposes sensitive information.
	endpoints.hypermedia.enabled=false # Enable hypermedia support for endpoints.
	endpoints.info.enabled= # Enable the endpoint.
	endpoints.info.id= # Endpoint identifier.
	endpoints.info.path= # Endpoint path.
	endpoints.info.sensitive= # Mark if the endpoint exposes sensitive information.
	endpoints.jolokia.enabled=true # Enable Jolokia endpoint.
	endpoints.jolokia.path=/jolokia # Endpoint URL path.
	endpoints.jolokia.sensitive=true # Enable security on the endpoint.
	endpoints.liquibase.enabled= # Enable the endpoint.
	endpoints.liquibase.id= # Endpoint identifier.
	endpoints.liquibase.sensitive= # Mark if the endpoint exposes sensitive information.
	endpoints.logfile.enabled=true # Enable the endpoint.
	endpoints.logfile.external-file= # External Logfile to be accessed.
	endpoints.logfile.path=/logfile # Endpoint URL path.
	endpoints.logfile.sensitive=true # Enable security on the endpoint.
	endpoints.loggers.enabled=true # Enable the endpoint.
	endpoints.loggers.id= # Endpoint identifier.
	endpoints.loggers.path=/logfile # Endpoint path.
	endpoints.loggers.sensitive=true # Mark if the endpoint exposes sensitive information.
	endpoints.mappings.enabled= # Enable the endpoint.
	endpoints.mappings.id= # Endpoint identifier.
	endpoints.mappings.path= # Endpoint path.
	endpoints.mappings.sensitive= # Mark if the endpoint exposes sensitive information.
	endpoints.metrics.enabled= # Enable the endpoint.
	endpoints.metrics.filter.enabled=true # Enable the metrics servlet filter.
	endpoints.metrics.filter.gauge-submissions=merged # Http filter gauge submissions (merged, per-http-method)
	endpoints.metrics.filter.counter-submissions=merged # Http filter counter submissions (merged, per-http-method)
	endpoints.metrics.id= # Endpoint identifier.
	endpoints.metrics.path= # Endpoint path.
	endpoints.metrics.sensitive= # Mark if the endpoint exposes sensitive information.
	endpoints.shutdown.enabled= # Enable the endpoint.
	endpoints.shutdown.id= # Endpoint identifier.
	endpoints.shutdown.path= # Endpoint path.
	endpoints.shutdown.sensitive= # Mark if the endpoint exposes sensitive information.
	endpoints.trace.enabled= # Enable the endpoint.
	endpoints.trace.filter.enabled=true # Enable the trace servlet filter.
	endpoints.trace.id= # Endpoint identifier.
	endpoints.trace.path= # Endpoint path.
	endpoints.trace.sensitive= # Mark if the endpoint exposes sensitive information.

	# ENDPOINTS CORS CONFIGURATION ({sc-spring-boot-actuator}/autoconfigure/EndpointCorsProperties.{sc-ext}[EndpointCorsProperties])
	endpoints.cors.allow-credentials= # Set whether credentials are supported. When not set, credentials are not supported.
	endpoints.cors.allowed-headers= # Comma-separated list of headers to allow in a request. '*' allows all headers.
	endpoints.cors.allowed-methods=GET # Comma-separated list of methods to allow. '*' allows all methods.
	endpoints.cors.allowed-origins= # Comma-separated list of origins to allow. '*' allows all origins. When not set, CORS support is disabled.
	endpoints.cors.exposed-headers= # Comma-separated list of headers to include in a response.
	endpoints.cors.max-age=1800 # How long, in seconds, the response from a pre-flight request can be cached by clients.

	# JMX ENDPOINT ({sc-spring-boot-actuator}/autoconfigure/EndpointMBeanExportProperties.{sc-ext}[EndpointMBeanExportProperties])
	endpoints.jmx.domain= # JMX domain name. Initialized with the value of 'spring.jmx.default-domain' if set.
	endpoints.jmx.enabled=true # Enable JMX export of all endpoints.
	endpoints.jmx.static-names= # Additional static properties to append to all ObjectNames of MBeans representing Endpoints.
	endpoints.jmx.unique-names=false # Ensure that ObjectNames are modified in case of conflict.

	# JOLOKIA ({sc-spring-boot-actuator}/autoconfigure/JolokiaProperties.{sc-ext}[JolokiaProperties])
	jolokia.config.*= # See Jolokia manual

	# MANAGEMENT HTTP SERVER ({sc-spring-boot-actuator}/autoconfigure/ManagementServerProperties.{sc-ext}[ManagementServerProperties])
	management.add-application-context-header=true # Add the "X-Application-Context" HTTP header in each response.
	management.address= # Network address that the management endpoints should bind to.
	management.context-path= # Management endpoint context-path. For instance `/actuator`
	management.cloudfoundry.enabled= # Enable extended Cloud Foundry actuator endpoints
	management.cloudfoundry.skip-ssl-validation= # Skip SSL verification for Cloud Foundry actuator endpoint security calls
	management.port= # Management endpoint HTTP port. Uses the same port as the application by default. Configure a different port to use management-specific SSL.
	management.security.enabled=true # Enable security.
	management.security.roles=ACTUATOR # Comma-separated list of roles that can access the management endpoint.
	management.security.sessions=stateless # Session creating policy to use (always, never, if_required, stateless).
	management.ssl.ciphers= # Supported SSL ciphers. Requires a custom management.port.
	management.ssl.client-auth= # Whether client authentication is wanted ("want") or needed ("need"). Requires a trust store. Requires a custom management.port.
	management.ssl.enabled= # Enable SSL support. Requires a custom management.port.
	management.ssl.enabled-protocols= # Enabled SSL protocols. Requires a custom management.port.
	management.ssl.key-alias= # Alias that identifies the key in the key store. Requires a custom management.port.
	management.ssl.key-password= # Password used to access the key in the key store. Requires a custom management.port.
	management.ssl.key-store= # Path to the key store that holds the SSL certificate (typically a jks file). Requires a custom management.port.
	management.ssl.key-store-password= # Password used to access the key store. Requires a custom management.port.
	management.ssl.key-store-provider= # Provider for the key store. Requires a custom management.port.
	management.ssl.key-store-type= # Type of the key store. Requires a custom management.port.
	management.ssl.protocol=TLS # SSL protocol to use. Requires a custom management.port.
	management.ssl.trust-store= # Trust store that holds SSL certificates. Requires a custom management.port.
	management.ssl.trust-store-password= # Password used to access the trust store. Requires a custom management.port.
	management.ssl.trust-store-provider= # Provider for the trust store. Requires a custom management.port.
	management.ssl.trust-store-type= # Type of the trust store. Requires a custom management.port.

	# HEALTH INDICATORS
	management.health.db.enabled=true # Enable database health check.
	management.health.cassandra.enabled=true # Enable cassandra health check.
	management.health.couchbase.enabled=true # Enable couchbase health check.
	management.health.defaults.enabled=true # Enable default health indicators.
	management.health.diskspace.enabled=true # Enable disk space health check.
	management.health.diskspace.path= # Path used to compute the available disk space.
	management.health.diskspace.threshold=0 # Minimum disk space that should be available, in bytes.
	management.health.elasticsearch.enabled=true # Enable elasticsearch health check.
	management.health.elasticsearch.indices= # Comma-separated index names.
	management.health.elasticsearch.response-timeout=100 # The time, in milliseconds, to wait for a response from the cluster.
	management.health.jms.enabled=true # Enable JMS health check.
	management.health.ldap.enabled=true # Enable LDAP health check.
	management.health.mail.enabled=true # Enable Mail health check.
	management.health.mongo.enabled=true # Enable MongoDB health check.
	management.health.rabbit.enabled=true # Enable RabbitMQ health check.
	management.health.redis.enabled=true # Enable Redis health check.
	management.health.solr.enabled=true # Enable Solr health check.
	management.health.status.order=DOWN, OUT_OF_SERVICE, UP, UNKNOWN # Comma-separated list of health statuses in order of severity.

	# INFO CONTRIBUTORS ({sc-spring-boot-actuator}/autoconfigure/InfoContributorProperties.{sc-ext}[InfoContributorProperties])
	management.info.build.enabled=true # Enable build info.
	management.info.defaults.enabled=true # Enable default info contributors.
	management.info.env.enabled=true # Enable environment info.
	management.info.git.enabled=true # Enable git info.
	management.info.git.mode=simple # Mode to use to expose git information.

	# REMOTE SHELL ({sc-spring-boot-actuator}/autoconfigure/ShellProperties.{sc-ext}[ShellProperties])
	management.shell.auth.type=simple # Authentication type. Auto-detected according to the environment.
	management.shell.auth.jaas.domain=my-domain # JAAS domain.
	management.shell.auth.key.path= # Path to the authentication key. This should point to a valid ".pem" file.
	management.shell.auth.simple.user.name=user # Login user.
	management.shell.auth.simple.user.password= # Login password.
	management.shell.auth.spring.roles=ACTUATOR # Comma-separated list of required roles to login to the CRaSH console.
	management.shell.command-path-patterns=classpath*:/commands/**,classpath*:/crash/commands/** # Patterns to use to look for commands.
	management.shell.command-refresh-interval=-1 # Scan for changes and update the command if necessary (in seconds).
	management.shell.config-path-patterns=classpath*:/crash/* # Patterns to use to look for configurations.
	management.shell.disabled-commands=jpa*,jdbc*,jndi* # Comma-separated list of commands to disable.
	management.shell.disabled-plugins= # Comma-separated list of plugins to disable. Certain plugins are disabled by default based on the environment.
	management.shell.ssh.auth-timeout = # Number of milliseconds after user will be prompted to login again.
	management.shell.ssh.enabled=true # Enable CRaSH SSH support.
	management.shell.ssh.idle-timeout = # Number of milliseconds after which unused connections are closed.
	management.shell.ssh.key-path= # Path to the SSH server key.
	management.shell.ssh.port=2000 # SSH port.
	management.shell.telnet.enabled=false # Enable CRaSH telnet support. Enabled by default if the TelnetPlugin is available.
	management.shell.telnet.port=5000 # Telnet port.

	# TRACING ({sc-spring-boot-actuator}/trace/TraceProperties.{sc-ext}[TraceProperties])
	management.trace.include=request-headers,response-headers,cookies,errors # Items to be included in the trace.

	# METRICS EXPORT ({sc-spring-boot-actuator}/metrics/export/MetricExportProperties.{sc-ext}[MetricExportProperties])
	spring.metrics.export.aggregate.key-pattern= # Pattern that tells the aggregator what to do with the keys from the source repository.
	spring.metrics.export.aggregate.prefix= # Prefix for global repository if active.
	spring.metrics.export.delay-millis=5000 # Delay in milliseconds between export ticks. Metrics are exported to external sources on a schedule with this delay.
	spring.metrics.export.enabled=true # Flag to enable metric export (assuming a MetricWriter is available).
	spring.metrics.export.excludes= # List of patterns for metric names to exclude. Applied after the includes.
	spring.metrics.export.includes= # List of patterns for metric names to include.
	spring.metrics.export.redis.key=keys.spring.metrics # Key for redis repository export (if active).
	spring.metrics.export.redis.prefix=spring.metrics # Prefix for redis repository if active.
	spring.metrics.export.send-latest= # Flag to switch off any available optimizations based on not exporting unchanged metric values.
	spring.metrics.export.statsd.host= # Host of a statsd server to receive exported metrics.
	spring.metrics.export.statsd.port=8125 # Port of a statsd server to receive exported metrics.
	spring.metrics.export.statsd.prefix= # Prefix for statsd exported metrics.
	spring.metrics.export.triggers.*= # Specific trigger properties per MetricWriter bean name.


	# ----------------------------------------
	# DEVTOOLS PROPERTIES
	# ----------------------------------------

	# DEVTOOLS ({sc-spring-boot-devtools}/autoconfigure/DevToolsProperties.{sc-ext}[DevToolsProperties])
	spring.devtools.livereload.enabled=true # Enable a livereload.com compatible server.
	spring.devtools.livereload.port=35729 # Server port.
	spring.devtools.restart.additional-exclude= # Additional patterns that should be excluded from triggering a full restart.
	spring.devtools.restart.additional-paths= # Additional paths to watch for changes.
	spring.devtools.restart.enabled=true # Enable automatic restart.
	spring.devtools.restart.exclude=META-INF/maven/**,META-INF/resources/**,resources/**,static/**,public/**,templates/**,**/*Test.class,**/*Tests.class,git.properties # Patterns that should be excluded from triggering a full restart.
	spring.devtools.restart.poll-interval=1000 # Amount of time (in milliseconds) to wait between polling for classpath changes.
	spring.devtools.restart.quiet-period=400 # Amount of quiet time (in milliseconds) required without any classpath changes before a restart is triggered.
	spring.devtools.restart.trigger-file= # Name of a specific file that when changed will trigger the restart check. If not specified any classpath file change will trigger the restart.

	# REMOTE DEVTOOLS ({sc-spring-boot-devtools}/autoconfigure/RemoteDevToolsProperties.{sc-ext}[RemoteDevToolsProperties])
	spring.devtools.remote.context-path=/.~~spring-boot!~ # Context path used to handle the remote connection.
	spring.devtools.remote.debug.enabled=true # Enable remote debug support.
	spring.devtools.remote.debug.local-port=8000 # Local remote debug server port.
	spring.devtools.remote.proxy.host= # The host of the proxy to use to connect to the remote application.
	spring.devtools.remote.proxy.port= # The port of the proxy to use to connect to the remote application.
	spring.devtools.remote.restart.enabled=true # Enable remote restart.
	spring.devtools.remote.secret= # A shared secret required to establish a connection (required to enable remote support).
	spring.devtools.remote.secret-header-name=X-AUTH-TOKEN # HTTP header used to transfer the shared secret.


	# ----------------------------------------
	# TESTING PROPERTIES
	# ----------------------------------------

	spring.test.database.replace=any # Type of existing DataSource to replace.
	spring.test.mockmvc.print=default # MVC Print option.

----<|MERGE_RESOLUTION|>--- conflicted
+++ resolved
@@ -710,13 +710,6 @@
 	spring.jta.atomikos.datasource.test-query= # SQL query or statement used to validate a connection before returning it.
 	spring.jta.atomikos.datasource.unique-resource-name=dataSource # The unique name used to identify the resource during recovery.
 	spring.jta.atomikos.properties.checkpoint-interval=500 # Interval between checkpoints.
-<<<<<<< HEAD
-	spring.jta.atomikos.properties.console-file-count=1 # Number of debug logs files that can be created.
-	spring.jta.atomikos.properties.console-file-limit=-1 # How many bytes can be stored at most in debug logs files.
-	spring.jta.atomikos.properties.console-file-name=tm.out # Debug logs file name.
-	spring.jta.atomikos.properties.console-log-level=warn # Console log level.
-=======
->>>>>>> 250d5f9a
 	spring.jta.atomikos.properties.default-jta-timeout=10000 # Default timeout for JTA transactions.
 	spring.jta.atomikos.properties.enable-logging=true # Enable disk logging.
 	spring.jta.atomikos.properties.force-shutdown-on-vm-exit=false # Specify if a VM shutdown should trigger forced shutdown of the transaction core.
