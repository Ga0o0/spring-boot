--- conflicted
+++ resolved
@@ -7,16 +7,11 @@
 	id "war"
 }
 
-<<<<<<< HEAD
-apply plugin: "io.spring.dependency-management"
-
 java {
 	sourceCompatibility = '17'
 	targetCompatibility = '17'
 }
 
-=======
->>>>>>> 4b89ba7d
 repositories {
 	maven { url "file:${rootDir}/../test-repository"}
 	mavenCentral()
